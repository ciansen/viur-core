# Changelog

This file documents any relevant changes done to ViUR Core since version 3.0.0.
For the 2.x changelog see the [viur/server](https://github.com/viur-framework/server) repository


## [develop] - Current development version

<<<<<<< HEAD
### Fixed
- Queries that return more than 300 entities with active dbaccelerator
=======
## Added
- extendCsp function for overriding the CSP-Header on a per-request basis
- support for nonces and hashes in CSP-Rules

## Changed
- Default CSP-Rules needed for login with Google have been narrowed

>>>>>>> 4cebc8fe

## [3.0.1]

## Added
- Added validations to catch invalid recipient addresses early in sendEmail
- 'connect-src': self and 'upgrade-insecure-requests' CSP directives by default
- versionHash and appVersion variables to utils and jinja2 render 
- The ability to import blobs that have been copied client-side from the old (non cloud-storage) blobstore
- Support for custom colorprofiles in thumbnails 

## Changed
- [Breaking] srcSetFor function in jinja2 now needs a list with or height instead of deriving from groups
- Replaced *.ggpht.com and *.googleusercontent.com CSP directives by storage.googleapis.com
- Migrated Login with Google from Google Sign-In to Identity Services

### Fixed
- AdminInfo for tree modules without a leaf skel
- Referencing viurCurrentSeoKeys in relationalBones
- Helptext support in Jinja2 translation extension
- Bones with different languages can now be tested with {% if skel["bone"] %} as expected
- Querying by keybones with a list of keys
- Several bugs regarding importing data from an ViUR2 instance
- Correctly exclude non-indexed but translated bones from the datastore index
- Reenabled changelist evaluation in updateRelations
- Thumbnailer is now ignoring images PIL cannot load (eg SVGs)

### Removed
- Internals resorting of values in selectBone. They will be shown in the order specified

## [3.0.0]

### Changed
- Rewritten to run on Python >= 3.7
- Blobstore has been replaced with cloud store
- Serving-URLs are not supported any more. Use the derive-function from fileBones instead
- The deferred API is now based on cloud tasks
- Login with google is now based on oAuth and must be configured in the cloud console
- Support for appengine.mail api has been removed. Use the provided Send in Blue transport (or any other 3rd party) instead
- The hierarchy and tree prototype have been merged
- Support for translation-dictionaries shipped with the application has been removed. Use the viur-translation datastore kind instead
- The cache (viur.core.cache) is now automatically evicted in most cases based on entities accessed / queries run.

### Removed
- Memcache support. Caching for the datastore is not supported anymore
- Full support for the dev_appserver. Now a gcp project is required for datastore/cloud store access 

[develop]: https://github.com/viur-framework/viur-core/compare/master...develop
<|MERGE_RESOLUTION|>--- conflicted
+++ resolved
@@ -6,10 +6,9 @@
 
 ## [develop] - Current development version
 
-<<<<<<< HEAD
 ### Fixed
 - Queries that return more than 300 entities with active dbaccelerator
-=======
+
 ## Added
 - extendCsp function for overriding the CSP-Header on a per-request basis
 - support for nonces and hashes in CSP-Rules
@@ -17,7 +16,6 @@
 ## Changed
 - Default CSP-Rules needed for login with Google have been narrowed
 
->>>>>>> 4cebc8fe
 
 ## [3.0.1]
 
