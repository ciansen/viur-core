# Changelog

This file documents any relevant changes done to ViUR server since version 2.


## [develop] - Current development version

### Added
- Add support for frame-ancestors directive in content security policy

### Fixed
- Removed counter on delete recursive in tree module. This is no longer possible since it works deferred.
- Added missing fromClient function to spatialBone so it can be set using Vi/Admin again
<<<<<<< HEAD
- Made it possible to run deferred tasks on the index module.
=======
- Fixed wrongly raised Exception.
- Improved error message for relationalBones that are missing parentKeys, when building sorting filters
>>>>>>> fd177c98

## [2.5.0] Vesuv - 2019-06-07

### Added

- updateLevel for relationalBones, to exclude specific bones from the automatic background update ([#170](https://github.com/viur-framework/server/pull/170))
- vacuumRelations task to remove relation-objects from bones/kinds that don't exist anymore from viur-relations ([#169](https://github.com/viur-framework/server/pull/169))
- the new recordBone which can store multiple sets of data for the bones inside it's relskel ([#148](https://github.com/viur-framework/server/pull/148))

## [2.4.1] Agung - 2019-05-21

### Fixed
- Correctly expose our server-revision to the application ([#168](https://github.com/viur-framework/server/pull/168))
- spatialGuaranteedCorrectness of bones/spatial on very sparse maps ([#167](https://github.com/viur-framework/server/pull/167))


## [2.4.0] Agung - 2019-05-17

### Added
- Pagesize to sha256 cache key
- Providing less or equal and more or equal comparision filters in queries. ([#77](https://github.com/viur-framework/server/pull/77))
- `_queue` Parameter to deferred calls. This allows to enqueue deferred tasks to other, custom defined task-queues. ([#133](https://github.com/viur-framework/server/pull/133))
- Default template for captchaBone ([#112](https://github.com/viur-framework/server/pull/112))
- Add getAvailableRootNodes stub to hierarchy prototype ([#113](https://github.com/viur-framework/server/pull/113))
- Provide logging of Stack-Trace if a noRetry Task failed ([#147](https://github.com/viur-framework/server/pull/147))

### Changed
- Ensure that the skeletons modules gets imported by the server ([#156](https://github.com/viur-framework/server/pull/156))
- Replace our custom build WYSIWYG Editor with summernote ([#149](https://github.com/viur-framework/server/pull/149))
- Unwrap several dictionary access in fileBone:unserialize ([#151](https://github.com/viur-framework/server/pull/151))
- Renamed folder "icons" to "embedsvg" ([#85](https://github.com/viur-framework/server/pull/85))
- Allow to select multiple kinds in DB import/export ([#102](https://github.com/viur-framework/server/pull/102))
- Force SSL by default ([#132](https://github.com/viur-framework/server/pull/132))
- Condense most of skeleton:toDB into a single loop ([#111](https://github.com/viur-framework/server/pull/111))
- Limit the timewindow for second factor to 10 minutes ([#129](https://github.com/viur-framework/server/pull/129))
- Several Bugfixes and enhancements to IndexManager ([#76](https://github.com/viur-framework/server/pull/76))
- Improved internal handling of tests on servingurls ([#114](https://github.com/viur-framework/server/pull/114))
- Preventing looping over empty language entries in in stringBone(mutiple=True) ([#120](https://github.com/viur-framework/server/pull/120))
- Unified templates, removed camelcase, errorpage improved ([#123](https://github.com/viur-framework/server/pull/123))
- Stability improvements on several bones ([#125](https://github.com/viur-framework/server/pull/125))
- Log exception with traceback if loading or parsing of email templates fail ([#127](https://github.com/viur-framework/server/pull/127))
- Dimensions (height and width) of an image are now provided by the refKeys of a fileBone ([#134](https://github.com/viur-framework/server/pull/134))
- Dimensions will only fetch from blobstore if an image was uploaded. ([#161](https://github.com/viur-framework/server/pull/161))

### Fixed
- *[Severe]* Entries fetched with db.GetOrInsert and written with db.Put will now correctly flush the memcache ([#162](https://github.com/viur-framework/server/pull/162))
- Server Error when calling /user/login ([#159](https://github.com/viur-framework/server/pull/159))
- Correctly return None instead of true on success in bones/bone.py:fromClient ([#160](https://github.com/viur-framework/server/pull/160))
- Invalid bone access in periodic tasks of modules/order.py ([#157](https://github.com/viur-framework/server/pull/157))
- Signature of serialize() in randomSliceBone ([#98](https://github.com/viur-framework/server/pull/98))
- Invalid dictionary access in template/editform_bone_select.html ([#152](https://github.com/viur-framework/server/pull/152))
- Search for templates in the correct path if the htmlpath has been overridden by the class variable. ([#108](https://github.com/viur-framework/server/pull/108))
- Several typos, readability and incorrect docstrings ([#109](https://github.com/viur-framework/server/pull/109) [#135](https://github.com/viur-framework/server/pull/135) [#140](https://github.com/viur-framework/server/pull/140) [#143](https://github.com/viur-framework/server/pull/143))
- RelationalBone: Ensure relationalBones can be saved even if no value had been set ([#82](https://github.com/viur-framework/server/pull/82))
- Prevent IndexError in updateURL if we received an empty parameter (?=1) and remove that param from the output ([#118](https://github.com/viur-framework/server/pull/118))
- Fixing relationalBone.refresh() to update translated bones also. ([#119](https://github.com/viur-framework/server/pull/119))
- Fix isinstance Check in db.PutAsync ([#146](https://github.com/viur-framework/server/pull/146))
- Allow in-tests in values of selectBone ([#139](https://github.com/viur-framework/server/pull/139))
- The dbtransfer/upload to correctly obtain the oldBlobKey ([#103](https://github.com/viur-framework/server/pull/103))
- Improved handling of email-recipient-override in utils.sendMail ([#136](https://github.com/viur-framework/server/pull/136))
- Allow setting a dateBone back to None again ([#155](https://github.com/viur-framework/server/pull/155))

### Removed
- pytz. It's now provided in the base repo 
- Obsolete modules/drive_video.py ([#150](https://github.com/viur-framework/server/pull/150))
- Several (commented) debugs and loggings ([#83](https://github.com/viur-framework/server/pull/83))
- visible=False enforcement for magic dateBones ([#128](https://github.com/viur-framework/server/pull/128))
- Google checkout module (was broken and not in use) ([#145](https://github.com/viur-framework/server/pull/145))
- Bugsnag and all related parts from ViUR ([#138](https://github.com/viur-framework/server/pull/138))


## [2.3.0] Kilauea - 2018-10-02

### Added
- A generic `redirect()` function from Jinja templates

### Changed
- Upgraded captchaBone to recaptcha v2
- uid bone of userSkeleton is not required anymore
- Allow usage of None as value in `Query().filter()`, which is a valid type in datastore

### Fixed
- Saving skeletons containing a `randomSliceBone` due to signature mismatch in `randomSliceBone.serialize()`
- Correct filtering by `dateBone` with either `date=False` or `time=False`
- Importing entities from pre 2.x ViUR instances
- Call doCleanupDeletedFiles and doDeleteWeakReferences deferred
- Avoid invalid search queries instead of raising an exception
- Correctly handle an unset property in `stringBone.getSearchDocumentFields()`
- Correctly log the exception caught when raising an 500 Server-Error due to an unhandled exception in the code
- Basic Syntax-Fixes for `spatialBone`
- Prevent two words from being stuffed together if we remove an invalid html tag in `textBone`
- Correctly remove an property from the `unindexed_property` list if the bone changes to indexed
- Sorting in relational queries
- Incorrect path to the ViUR logo in error.css
- Adapted default templates to work with the selectBone introduced in 2.2.0
- `baseBone.buildDBFilter()` incorrectly handling lt/gt/lk operators


## [2.2.0] Etna - 2018-04-23

### Added
- A new Rate-Limit module that can be used to prevent DoS / Brute-Force on certain resources.
- New keyBone() class introduced for a better distinction between bones containing an entity key and those which don't.

### Changed
- Return descriptions in selectBones translated from our json render
- More descriptive error messages returned from password bone
- The new "params" Parameter introduced in 2.1.0 should now always have a default value (None)
- *[Breaking]*: Merged *selectOneBone* and *selectMultiBone* into a single *selectBone* which supports the multiple flag,
  the previous bone names are still supported and cause a deprecation warning in the logs.

### Fixed
- Resolving the name of skeletons in prototypes/hierarchy when used on multi-lang bones
- Unserializing of booleanBones failed if the database contained a unicode string
- Several errors caused by None returned from getSearchDocumentFields / getSearchTags
- Exception causing ``toDB()`` to fail if a bone should be serialized which isn't in the valuesCache object. Fixes #7.
- Prevent text/string Bones from restoring old (non-multilang data) if set back to empty values. Fixes #6.
- Use urlsafe_b64decode for filename decoding (used by some old IE on WinXP). Fixes #38.
- Prevent skeleton from the server to take precedence over the ones defined in the application.
- The indexed-flag had been ignored on edit - causing all fields to be indexed. Fixes #34.


## [2.1.0] - 2017-10-25

### Added
 - New edit form templates following the ViUR ignite standard
 - Pass the error description of HTTPException to the underlying webob framework
 - ignore/hide parameter to our renderEditForm jinja2 function
 - New parameter "params" to explicitly pass additional values to the template / json response
 - Retrieving the viewSkel Structure by calling modulePath/view/structure
 - \_\_iter\_\_ function to skeletons
 - embedSvg function to html render
 - onLogout hook to the user module
 - Expose the unique property in skel-structures in json render
 - viur.emailHandler config variable for easy integration of 3rd party email services

### Changed
 - Pre-translate the descriptions of selectOne/selectMulti bones in add or edit calls (as done in views)
 - Listing and calling user-callable tasks is now also possible for the vi render
 - Internally switched to more efficient membership tests for dicts
 - userBones with creation- or update-magic set are not forced to be invisible anymore
 - Don't set skel["key"] to None if skel.delete() is called
 - Relational bones can now include properties from ref-/rel-skel bones in search indexes
 - Setting update- or creation-magic on userBones don't force them to be invisible anymore
 - *[Breaking]* Internal representation of relations are now dicts, not instances of Ref- or Rel-Skels

### Fixed
 - handle ValueError in int() or float() in numericBone:buildDbFilter
 - serializing a textBone failing in getSearchDocumentFields if valuesCache[name] is None
 - Correctly handle None values in numericBones getSearchDocumentFields()
 - Added missing imports to dbtransfer.py
 - Several issues with writing search api indexes for relationalBones
 - Usage of old Skeleton-API in orders module
 - Users without access to the vi/admin render couldn't logout using these renders
 - Call setSystemInitialized on all skeletons (not only skels having kindName set)
 - Type-mismatch in html-render causing errors if a RelSkel is present
 - Parsing dates containing non-unicode characters

### Removed
 - *[Breaking]* "key"-Parameter from skeleton.setValues()


## [2.0.3] - 2017-08-30

### Changed
 - If URL-Based language method is used and none is set, also evaluate X-Appengine-Country as a hint which language should be used 
 - Descriptions of selectOne/selectMultiBone are now translated before passed to the template
 
### Fixed
 - Prevent an exception if querying an selectOneBone which has an empty values dict
 - Clone function in hierarchy moving entries instead of duplicating them


## [2.0.2] - 2017-05-19

### Added
 - Santy-Check for secret keys in timebased otp (check for even string length)

### Changed
 - setBoneValue for relationalBone now also accepts encoded datastore keys in unicode
 - Deferred tasks are not called with \_\_undefinedFlag\_\_ as first argument if no other args had been given anymore

### Fixed
 - Spaces being removed around tag boundaries in textBone
 - boneWasInvalid marker always being true
 - Fixed %B and other localizions not working on dateBones with localized=True
 - Html-Render selecting the correct template for timebased otp
 - Deselecting every option in selectMultiBone is possible agian
 - relationalBone erroneously raising the "Use [] to access your bones" safeguard
 - Unserializing of bones sharing the same name-prefix
 - CaptchaBone

 
## [2.0.1] - 2017-01-04

### Added
 - IDs of entries transferred with dbtransfer are now marked as in-use inside the datastore
 - conf["viur.cacheEnvironmentKey"] can now raise RuntimeError to indicate that this request cannot be cached
 - Added the render attribute to BasicApplications

### Changed
 - getEntry in html-render now evaluates canView() if present
 - Reduced batch-size in rebuildSearchIndex to 25 and made exceptions raise
 - Setting a bone to None is now equivalent of deleting it from the skeleton 

### Fixed
 - Values not part of the subskel currently written are preserved again
 - Supplying a key from a different module doesn't cause an server error anymore
 - Fixed password-recovery function in auth_userpassword
 - Correctly set clearUpdateTag on rebuildSearchIndex
 - FileBone and FileSkel are now refreshing the servingUrl on rebuildSearchIndex again
 - Ensure that year is always >= 1900 in dateBone:fromClient

 
## [2.0.0] - 2016-12-22

### (Start of changelog)


[develop]: https://github.com/viur-framework/server/compare/v2.5.0...develop
[2.5.0]: https://github.com/viur-framework/server/compare/v2.4.1...v2.5.0
[2.4.1]: https://github.com/viur-framework/server/compare/v2.4.0...v2.4.1
[2.4.0]: https://github.com/viur-framework/server/compare/v2.3.0...v2.4.0
[2.3.0]: https://github.com/viur-framework/server/compare/v2.2.0...v2.3.0
[2.2.0]: https://github.com/viur-framework/server/compare/v2.1.0...v2.2.0
[2.1.0]: https://github.com/viur-framework/server/compare/v2.0.3...v2.1.0
[2.0.3]: https://github.com/viur-framework/server/compare/v2.0.2...v2.0.3
[2.0.2]: https://github.com/viur-framework/server/compare/v2.0.1...v2.0.2
[2.0.1]: https://github.com/viur-framework/server/compare/v2.0.0...v2.0.1
[2.0.0]: https://github.com/viur-framework/server/compare/v1.1.0...v2.0.0<|MERGE_RESOLUTION|>--- conflicted
+++ resolved
@@ -11,12 +11,9 @@
 ### Fixed
 - Removed counter on delete recursive in tree module. This is no longer possible since it works deferred.
 - Added missing fromClient function to spatialBone so it can be set using Vi/Admin again
-<<<<<<< HEAD
 - Made it possible to run deferred tasks on the index module.
-=======
 - Fixed wrongly raised Exception.
 - Improved error message for relationalBones that are missing parentKeys, when building sorting filters
->>>>>>> fd177c98
 
 ## [2.5.0] Vesuv - 2019-06-07
 
