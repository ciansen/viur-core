# Changelog

This file documents any relevant changes done to ViUR-core since version 3.0.0.

<<<<<<< HEAD
## [3.5.0.beta2]

- fix: guessTimeZone() fails with Python 3.11 (#789)
- feat: Make recipients for `sendEMailToAdmins` configurable (#798)
- test: Update test-suite Pipfile and add tests for `DateBone` (#797)
- refactor: Improving `DateBone.singleValueFromClient()` (#733)
- refactor: `singleValueFromClient` with type hints and docstrings (#685)
- docs: fixed all Auto-API build Errors (#783)
- feat: Compute `creationdate` and `changedate` using the new `compute`-feature (#785)
- fix: Add `Count` to db.__all__ (#792)
- feat: Improve `BaseBone._compute` function (#786)
- docs(build): set sphinx to an older version (as in the Pipfile) to get the build working again (#784)
- feat: Add `compute`-feature to `BaseBone` (#639)
- docs: Improve type hints in sphinx (#746)
- docs: fixed toctree problems (#781)
- docs: Tutorials for preliminaries and initial setup (#765)
- feat: Extend User module to built-in role system (#736)
- feat: Rewrite of session-based securitykeys (#764)
- chore: Support for Python 3.11 (#767)
- perf: Avoid structure rendering in JSON render list (#774)
- feat: Delete old pending `FileSkeletons` (#739)
- feat: Add search for error template in `html/error` (#658)
- fix: `File.getUploadURL` with HttpExceptions (#743)
- feat: Set `cls` to `CustomJsonEncoder` in Jinja's `json.dumps_kwargs` (#744)
- fix: __undefined to _undefined (#737)
- fix: Remove leading `Subject: ` from task notify emails (#740)
- fix: readd StringBone type (#738)
- chore: Rename `__systemIsIntitialized_` into `__system_initialized` (#730)
- chore: Rename `__undefindedC__` into `__undefined` (#731)
- chore: Rename all `rawValue`-parameters to just `value` (#732)
- docs: Documentation for entire `bones`-module (#723)
- docs: Add more selectors to theme.css to list styling from latest rdt theme (#729)
- docs: Watch the normal python code path in the doc build watcher too (#728)
- docs: Set language in readthedocs config and add jQuery (#721)
- docs: removed hierarchyBone, changed to Python 3.10+ and removed wiki and community landing page (#707)
- fix: `CredentialBone` without escaping (#702)
- chore: Improve `StringBone` (#714)
=======
## [3.4.6]

- fix(seo): Incoming url is compared wrong (#801)
>>>>>>> 8052d25d

## [3.4.5]

- fix: Add missing fallback for `NumericBone.refresh()` destroying valid data (#793)
- fix: `getCurrentUser()` should clone `current.user` for use with Jinja (#791)
- fix: Extend MetaBaseSkel reserved keywords to "structure" (#788)
- chore: Reject pointless `BooleanBone(multiple=True)` (#773)

## [3.4.4]

- chore: Update dependencies (#762)
- fix: Missing german translation for "password too short" message (#763)
- fix: ensure the correct default defaultValue of a multiple/multi-lang `BooleanBone` (#759)
- fix: Move super-call in `JsonBone.__init__()` to the begin (#758)

## [3.4.3]

- fix: #747 broke vi-renderer

## [3.4.2]

- fix: Fixes TypeError when password is unset (#748)
- fix: `DateBone.fromClient()` should regard tzinfo (#749)
- feat/fix: Allow `duration` argument for skey (#751)
- fix: `CredentialBone` without escaping (#702) (#750)
- fix: Add path_list to the __init__ of BrowseHandler (#747)

## [3.4.1]

- fix: enable to serialize complex custom config structures (#735)

## [3.4.0]

- fix: SelectBone `defaultValue` type annotation (#719)
- fix: comparison in `SelectBone.singleValueFromClient` (#726)
- fix: Jinja rendering for SelectBones using Enums (#720)
- fix: Use static handler "tree.simple.file" in File (#717)
- fix: Check for "status" in `User.onEdited` (#722)
- chore: Conventional commits and clarifications (#692)
- fix: Improvements and clarifications on version string (#706)
- security: Ensure active status in authenticateUser (#710)
- fix: bump viur-datastore to 1.3.9 (#708)
- fix: Run render_structure recursively on "using" and "relskel" (#705)
- feat: Implement naive mode for `DateBone` (#667)
- fix: SkelList.get_orders must be in the `__slots__` (#703)
- chore: Bump viur-datastore to 1.3.8 (#700)
- feat: Allow `Enum` for `SelectBone`-values and implement `User`s status as `Enum`  (#683)
- fix: Keep filename synchronous in both skeleton and blob (#699)
- refactor: Re-implement password encoding using Python's `hashlib` and `secrets` module (#680)
- fix: continue thumbnailing when image is broken (#697)
- feat: Inject "sortindex" attribute to bone structure (#698)
- fix: ignore downloadUrls without signature (#696)
- refactor: Replace `doClear*` by `DeleteEntitiesIter` (#694)
- fix: Update URL to viur.dev in error.html (#695)
- feat: Add `manage` access right (#693)
- feat: UserSkel improvements (`firstname`, `lastname`, `sync`) and Google Auth user information synchronization (#677)
- fix: Return JSON-encoded response for internal server errors too (#690)
- refactor: rename `Skeleton.toDB()`s `clearUpdateTag` into `update_relations` (#688)
- feat: Support JSON Schema validation for `JsonBone` (#657)
- feat: Implement `script` system-module for Scriptor tree (#664)
- fix: Capitalize internal classes to be PEP8 compliant (#681)
- fix: `viewSkel()`: It's a member of the user module, not the auth-provider (#674)
- feat: Improve `PasswordBone` parametrization (#619)
- fix: Add `RelationalUpdateLevel` to__all__ (#675)
- fix: spelling of "readonly" in renderEditForm (#670)
- fix: Add structure for numericBone (#672)
- fix: Fallback to `SkelModule` as replacement for `BasicApplication` (#665)
- refactor: `securitykey` module (#656)
- feat: Improve Cloud Tasks creation in `CallDeferred` and `QueryIter` (#654)
- refactor: DateBone: Refactored test if to use guessTimeZone into guessTimeZone itself (#644)
- feat: `current`-module to handle ContextVars, new `current.user` ContextVar (#635)
- feat: Move structure dict rendering from the renders into the bones (#637)
- feat: Add `admin_config` to UserSkel (#636)
- remove: session change in validateSecurityKey (#645)
- feat: Add `conf["viur.dev_server_cloud_logging"]` (#638)
- fix: module import in formmailer, introduced in #611 (#640)
- refactor: Substitute `BaseApplication` by `Module` and `SkelModule` prototypes (#611)
- refactor: Cleaning up the `session`-module (#544)
- fix: Implement a refresh method in the `NumericBone` (#617)
- feat: Render JSON-encoded error message on Exception raise in `/json` or `/vi` pathes (#614)
- refactor: Improvements for User module (#620)
- refactor: Make MetaBaseSkel.generate_bonemap available (#621)
- feat: Add `JsonBone` (#558)
- fix: Fixes a deprecation warning introduced by #582 (#613)
- refactor: Move projectBasePath and coreBasePath (#582)
- feat: Provide colorized local debug (#592)
- fix: added back kindName for userSkel (#600)
- fix: Improving MetaBaseSkel.fill_bonemap_recursive (#601)
- fix: `DateBone(localize=True)` becomes default setting (#595)
- refactor: Code clean-up for core user module (#591)
- feat: Improve the linter workflow: Use error annotations (#581)

## [3.3.5]

- Fix: Copy TextBone `_defaultTags` in `ModuleConfSkel` (#628)

## [3.3.4]

- Bump viur-datastore from 1.3.6 to 1.3.7 (#627)
- Fix: Reset renderPreparation in renderEmail (#625)
- Fix: `flushCache` used ViUR2-call to decode str-encoded key (#624)
- Fix: Use editSkel() in Tree edit/delete (#610)

## [3.3.3]

- Fix growing instance's Request header (#609)
- Provide `defaultvalue` in bone structure (#608)
- Refactoring `render.vi.getStructure` (#607)
- Change metaserver zone-request into region-request (#606)

## [3.3.2]

- Bump requirement certifi==2021.10.8 (#588)
- Bump setuptools from 62.0.0 to 65.5.1 (#602)
- Bump viur-datastore from 1.3.5 to 1.3.6 (#603)
- Fix stacklevel parameter for more precise deprecation messages (#596)
- Export RelationalUpdateLevel with viur.core.bones (#599)

## [3.3.1]

- Fixed user module renderer calls from password recovery (#597)
- Fixed path of index.yaml in packaged version (#590)

## [3.3.0]

- Fixed `import logging` must stay behind other imports in `__init__.py` (#573)
- Added distinctive type `select.country` for `SelectCountryBone` (#575)
- Added `Conf`-class to be used by global `conf`-variable (#567)
- Removed unused keys from `conf`: `conf["viur.capabilities"]`, `conf["viur.db.caching"]` and `apiVersion`
- Added system-module `ModuleConf` (#551, #577)
- Added `indexed`-flag in bone structures (#568)
- Renamed `utils.projectID` to `conf["viur.instance.project_id"]` (#562)
- Renamed `utils.isLocalDevelopmentServer` to `conf["viur.instance.is_dev_server"]` (#562)
- Changed default conf settings for `conf["viur.render.json.downloadUrlExpiration"]` and `conf["viur.render.json.downloadUrlExpiration"]` to `None` (#552)
- **BREAKING**: Renamed `conf["viur.downloadUrlFor.expiration"]` into `conf["viur.render.html.downloadUrlExpiration"]` (#552)
- Fixed HTTP reason phrase not be translated according to RFC2616 (#549)
- Updated dependency `viur-datastore` from 1.3.2 to 1.3.5 (#563, #576)
- Updated dependency `pillow` from 9.1.1 to 9.3.0 (#560)
- Added `is_deferred` flag to `currentRequest` for determination if a request runs deferred (#556)
- Added fine-grained `required`-flag to `BaseBone` to specify requirement for specific languages (#511)
- Added PEP-8 linting and push action (#554, #545, #543, #539, #540, #504)
- Removed obsolete `skey == ""` check from add/edit methods (#548)
- Refactored `getReferencedBlobs` and `getSearchTags` (#528)
- Fixed `utils.sanitizeFileName` to quote non-ASCII-characters in filename (#547)
- Refactored strings to be accepted as `True` values of booleans defined in `conf["viur.bone.boolean.str2true"]` (#533)
- Added support for custom Jinja tests (#532)
- Dependency upgrade readthedocs to v2 (#535)
- Added replaceable image deriver (#512)
- Removed obsolete methods getSearchDocumentFields (#527)
- Added enforce use of Python>=3.10 (#525)
- Add `RelationalUpdateLevel` (`Enum`) (#523, #534)
- Fixed check and reporting for `conf["viur.maxPostParamsCount"]` (#526)
- Fixed and refactored internally used `__reserved_keywords` (#529)
- Removed default logging handler which caused redundant logging output on local dev app server (#521)
- Fixed updateRelations to use `skel.refresh()` (#524)
- Refactored and cleaned up CallDeferred (#513)
- Added project zone retrieval by `metadata.google.internal` (#519)
- Added bone classes to `bones.__all__` (#522)
- Added automatic hmac-key creation for `conf["viur.file.hmacKey"]` (#516)
- Added `isEmpty`-function for StringBone (#514)
- Refactoring default renders for HTML/JSON/XML (#494)
- Fixed UNB Task and add Logging (#508)
- Fixed `generateOtps` function to work on python3 (#509)
- Added `SpatialBone` bounds checking and use `float` instead of `int` (#507)
- Refactored `fieldPath` for more precisely error reporting (#505)
- Added optional key existence check to `KeyBone` (#497)
- Fixed `translate` to explicitly cast non-str-values to str (#501)
- Added `maxLength` for `StringBone` (#500)
- Fixed max-value for `SortIndexBone` (#499)
- Fixed and improved system translations (#491)
- Added valid mime types to the bone structure (#498)
- Removed unused functions from renderers (#492)
- Added several improvements to KeyBone (`allowed_kinds`-flag, use of `singleValueFromClient`) (#493)
- Fixed `Skeleton.toDB()` to use the skeleton's class for instantiation (#487)
- Added `Skeleton.__len__()` to allow for `len(skel)` (#488)

## [3.2.4]

- Fix broken multi-language relations (#515)
- Bump protobuf from 3.20.1 to 3.20.2 (#517)
- Bump protobuf from 3.20.1 to 3.20.2 in /tests (#518)

## [3.2.3]

- Fixed setup.py requirements extraction to respect conditionals
- Fixed getReferencedBlobs of TextBone so it allows multiple=True data to be saved (#490)
- Updated viur-datastore to v1.3.2

## [3.2.2]

- Updated viur-datastore to v1.3.1

## [3.2.1]

-  Fixing invalid datetime (de)serialization for tasks (#484)

## [3.2.0]

- Added [`CONTRIBUTING.md`](CONTRIBUTING.md)
- Use setuptools' install_requires from requirements.txt (#475)
- Implement `errors.TooManyRequests` exception (#463)
- Improved logging to cope with the new logviewer (#461)
- Added ratelimit to login with username/password (#455)
- Providing a `SortIndexBone` (#446, #453)
- Unit test suite starting with bones (#432, #466)
- Ported `IndexMannager` (sic!) and renamed to `Pagination` (#481)
- Hint when `conf["viur.debug.traceExceptions"]` is set (#480)
- Customizable ViurTagsSearchAdapter (#474)
- Use of 4-spaces instead of tabs for PEP8-conformity (#470)
- Remove unused parameter in doClearSessions (#468)
- Improved logging to cope with the new logviewer (#461)
- Improve docstrings and type hints (#458)
- Add support for `Literal` type annotations in processTypeHint (#457)
- Fix docs logo and improve maintainability of CSS (#445)
- Fixing file module (#454)
- Remove keysOnly argument from some queries and remove unused cursor (#449)
- Remove the unused cursor parameter in doClearSKeys (#438)
- PEP8-compliant naming of Bone classes (#435, #452, #471)
- Fixed missing `import copy` in KeyBone (#482)
- Fixing empty string routing to exposed functions (#479)
- Allow removing a bone in a subclass by setting it to None (#472)
- Fix downloadURLs with special characters `(`, `)` or `=` inside of filenames (#467)
- Fixed uploading files using pre-signed calls to getUploadURL (#465)
- Fixed restoring relations in edit if the referenced entity has been deleted (#460)
- Fixed seoKey handling in skeletons and fixed seoURLtoEntry (#459)
- Use of original filename when a file is downloaded (#451)
- Fixed treeNodeBone enforcing "_rootNode" suffix on it's kind (#444)
- Fixed required=True bones could still be set empty if omitted from the postdata (#440)
- Removed dbtransfer and its usage (#477)

## [3.1.4]

- Fix unused language parameter of `utils.seoUrlToEntry()` (#439)
- Subdependencies updated (#442)
- Remove class `errors.ReadFromClientError`. Replaced by the new dataclass `bones.bone.ReadFromClienError`.  (#437, #443)

## [3.1.3]

- Re-enabled getEmptyValueFunc-parameter for baseBone (without mispelling)
- Fixed textBone to be indexed=False by default
- Cleaned up some code in baseBone.__init__()

## [3.1.2]

- Manage version number in `version.py` for usage both as `__version__` and in setup.cfg (#430)
- Refactoring all bone-related `__init__` functions (#426)

## [3.1.1]

- Updated viur-datastore to v1.2.2
- Serializing stringBones with languages without prior fromClient call (#421)
- Fixed seoKeyBone failing to serialize if no languages has been set on the project (#422)

## [3.1.0]

- `viur.db.engine` config variable to inject different database drivers
- `viur.render.json.downloadUrlExpiration` config variable to specifiy the expiration of downloadUrls generated by JSON render
- Global jinja2 function "translate" for instances where compile-time resolving is not possible
- Passing getEmptyValue() in the structure definition in json-render
- Support for srcsets in textBone
- `language` paramater in `BaseSkeleton.setBoneValue()`
- Support for pypi packaging
- Re-Added translation() jinja2 function
- get() function to skeleton
- Support for overriding the fileName under wich a blob will be downloaded
- Implement baseSkel for all module prototypes (#378)
- Replaced viur.core.db by viur-datastore (#400)
- selectBone() values accept for list, tuple or callable (#390)
- Improve SEO url integration: refactoring and redirect from old keys to the current
- Allow sec-fetch-site=same-site on local development server
- Set parentnode and parentrepo before fromClient() (#402)
- files embedded in textBones don't expire anymore and get correctly locked
- Several issues in randomSliceBone
- Recursive deletion in modules/file.py
- deleteRecursive function in tree-prototype
- killSessionByUser function
- Fixes on the Tree prototype (#381)
- Fixed deferred calls with _countdown set failing when called from a cronjob (#403)
- Fixed unique=True on multiple=True relationalBones (#401)
- `setBoneValue` works now for multiple and (multiple and language) bones (#410)
- default `defaultValue` for multiple and language `selectBone`
- randomSliceBone with limit=1 returning no result
- ratelimit module
- setBoneValue to allow setting back to empty
- Adding unique=True to existing skeletons
- Logins with second factor
- conf['viur.debug.traceQueries'] flag. It has to be set on the viur-datastore config (viur.core.db.config["traceQueries"]).
- the unused `skel` parameter from singleValueUnserialize

## [3.0.3]

- child-src to addCspRule in securityheaders
- Running two deferred tasks inside the same request

## [3.0.2]

- extendCsp function for overriding the CSP-Header on a per-request basis
- support for nonces and hashes in CSP-Rules
- Supply version_id in logging entries
- Default CSP-Rules needed for login with Google have been narrowed
- Rebuilding file dervies if the file is being referenced in relations
- Distinct-filters being ignored in datastore queries
- Queries that return more than 300 entities with active dbaccelerator


## [3.0.1]

- Added validations to catch invalid recipient addresses early in sendEmail
- 'connect-src': self and 'upgrade-insecure-requests' CSP directives by default
- versionHash and appVersion variables to utils and jinja2 render 
- The ability to import blobs that have been copied client-side from the old (non cloud-storage) blobstore
- Support for custom colorprofiles in thumbnails
- [Breaking] srcSetFor function in jinja2 now needs a list with or height instead of deriving from groups
- Replaced *.ggpht.com and *.googleusercontent.com CSP directives by storage.googleapis.com
- Migrated Login with Google from Google Sign-In to Identity Services
- AdminInfo for tree modules without a leaf skel
- Referencing viurCurrentSeoKeys in relationalBones
- Helptext support in Jinja2 translation extension
- Bones with different languages can now be tested with {% if skel["bone"] %} as expected
- Querying by keybones with a list of keys
- Several bugs regarding importing data from an ViUR2 instance
- Correctly exclude non-indexed but translated bones from the datastore index
- Reenabled changelist evaluation in updateRelations
- Thumbnailer is now ignoring images PIL cannot load (eg SVGs)
- Internals resorting of values in selectBone. They will be shown in the order specified

## [3.0.0]

- Rewritten to run on Python >= 3.7
- Blobstore has been replaced with cloud store
- Serving-URLs are not supported any more. Use the derive-function from fileBones instead
- The deferred API is now based on cloud tasks
- Login with google is now based on oAuth and must be configured in the cloud console
- Support for appengine.mail api has been removed. Use the provided Send in Blue transport (or any other 3rd party) instead
- The hierarchy and tree prototype have been merged
- Support for translation-dictionaries shipped with the application has been removed. Use the viur-translation datastore kind instead
- The cache (viur.core.cache) is now automatically evicted in most cases based on entities accessed / queries run.
- Memcache support. Caching for the datastore is not supported anymore
- Full support for the dev_appserver. Now a gcp project is required for datastore/cloud store access 

[develop]: https://github.com/viur-framework/viur-core/compare/main...develop<|MERGE_RESOLUTION|>--- conflicted
+++ resolved
@@ -2,7 +2,6 @@
 
 This file documents any relevant changes done to ViUR-core since version 3.0.0.
 
-<<<<<<< HEAD
 ## [3.5.0.beta2]
 
 - fix: guessTimeZone() fails with Python 3.11 (#789)
@@ -40,11 +39,10 @@
 - docs: removed hierarchyBone, changed to Python 3.10+ and removed wiki and community landing page (#707)
 - fix: `CredentialBone` without escaping (#702)
 - chore: Improve `StringBone` (#714)
-=======
+
 ## [3.4.6]
 
 - fix(seo): Incoming url is compared wrong (#801)
->>>>>>> 8052d25d
 
 ## [3.4.5]
 
