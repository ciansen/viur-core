# Changelog

This file documents any relevant changes done to ViUR server since version 2.

<<<<<<< HEAD
## Unreleased



## [2.2.1] - 2018-09-26

### Added
- A generic redirect function from Jinja templates

### Changed
- Upgraded captchaBone to recaptcha v2
- uid bone of userSkeleton is not required anymore
- Allow usage of None as value in Query().filter(), which is a valid type in datastore

### Fixed
- Saving skeletons containing a randomSliceBone due to signature mismatch in randomSliceBone:serialize()
- Filtering by dateBones with either date=False or time=False
- Importing entities from pre 2.0 ViUR instances
- Call doCleanupDeletedFiles and doDeleteWeakReferences deferred
- Void unparsable search queries instead of raising an exception
- Correctly handle an unset property in stringBone:getSearchDocumentFields
- Correctly log the exception caught when raising an 500 Server-Error due to an unhandled exception in the code
- Basic Syntax-Fixes for spatialBone
- Prevent two words from being stuffed together if we remove an invalid html tag in textBone
- Correctly remove an property from the unindexed_property list if the bone changes to indexed
- Sorting in relational queries
- Incorrect path to the ViUR logo in error.css
- Adapted default templates to work with the selectBone introduced in 2.2.0
- baseBone.buildDBFilter() incorrectly handling lt/gt/lk operators
=======
## [2.3.0 Kilauea] - Unreleased

### Added

### Changed

### Fixed
- Replacing dateBone components by zero-values in case ``dateBone(date=False)`` or ``dateBone(time=False)`` is configured
>>>>>>> a1ec91d7


## [2.2.0 Etna] - 2018-04-23

### Added
- A new Rate-Limit module that can be used to prevent DoS / Brute-Force on certain resources.
- New keyBone() class introduced for a better distinction between bones containing an entity key and those which don't.

### Changed
- Return descriptions in selectBones translated from our json render
- More descriptive error messages returned from password bone
- The new "params" Parameter introduced in 2.1.0 should now always have a default value (None)
- *[Breaking]*: Merged *selectOneBone* and *selectMultiBone* into a single *selectBone* which supports the multiple flag,
  the previous bone names are still supported and cause a deprecation warning in the logs.

### Fixed
- Resolving the name of skeletons in prototypes/hierarchy when used on multi-lang bones
- Unserializing of booleanBones failed if the database contained a unicode string
- Several errors caused by None returned from getSearchDocumentFields / getSearchTags
- Exception causing ``toDB()`` to fail if a bone should be serialized which isn't in the valuesCache object. Fixes #7.
- Prevent text/string Bones from restoring old (non-multilang data) if set back to empty values. Fixes #6.
- Use urlsafe_b64decode for filename decoding (used by some old IE on WinXP). Fixes #38.
- Prevent skeleton from the server to take precedence over the ones defined in the application.
- The indexed-flag had been ignored on edit - causing all fields to be indexed. Fixes #34.


## [2.1.0] - 2017-10-25

### Added
 - New edit form templates following the ViUR ignite standard
 - Pass the error description of HTTPException to the underlying webob framework
 - ignore/hide parameter to our renderEditForm jinja2 function
 - New parameter "params" to explicitly pass additional values to the template / json response
 - Retrieving the viewSkel Structure by calling modulePath/view/structure
 - \_\_iter\_\_ function to skeletons
 - embedSvg function to html render
 - onLogout hook to the user module
 - Expose the unique property in skel-structures in json render
 - viur.emailHandler config variable for easy integration of 3rd party email services

### Changed
 - Pre-translate the descriptions of selectOne/selectMulti bones in add or edit calls (as done in views)
 - Listing and calling user-callable tasks is now also possible for the vi render
 - Internally switched to more efficient membership tests for dicts
 - userBones with creation- or update-magic set are not forced to be invisible anymore
 - Don't set skel["key"] to None if skel.delete() is called
 - Relational bones can now include properties from ref-/rel-skel bones in search indexes
 - Setting update- or creation-magic on userBones don't force them to be invisible anymore
 - *[Breaking]* Internal representation of relations are now dicts, not instances of Ref- or Rel-Skels

### Fixed
 - handle ValueError in int() or float() in numericBone:buildDbFilter
 - serializing a textBone failing in getSearchDocumentFields if valuesCache[name] is None
 - Correctly handle None values in numericBones getSearchDocumentFields()
 - Added missing imports to dbtransfer.py
 - Several issues with writing search api indexes for relationalBones
 - Usage of old Skeleton-API in orders module
 - Users without access to the vi/admin render couldn't logout using these renders
 - Call setSystemInitialized on all skeletons (not only skels having kindName set)
 - Type-mismatch in html-render causing errors if a RelSkel is present
 - Parsing dates containing non-unicode characters

### Removed
 - *[Breaking]* "key"-Parameter from skeleton.setValues()


## [2.0.3] - 2017-08-30

### Changed
 - If URL-Based language method is used and none is set, also evaluate X-Appengine-Country as a hint which language should be used 
 - Descriptions of selectOne/selectMultiBone are now translated before passed to the template
 
### Fixed
 - Prevent an exception if querying an selectOneBone which has an empty values dict
 - Clone function in hierarchy moving entries instead of duplicating them


## [2.0.2] - 2017-05-19

### Added
 - Santy-Check for secret keys in timebased otp (check for even string length)

### Changed
 - setBoneValue for relationalBone now also accepts encoded datastore keys in unicode
 - Deferred tasks are not called with \_\_undefinedFlag\_\_ as first argument if no other args had been given anymore

### Fixed
 - Spaces being removed around tag boundaries in textBone
 - boneWasInvalid marker always being true
 - Fixed %B and other localizions not working on dateBones with localized=True
 - Html-Render selecting the correct template for timebased otp
 - Deselecting every option in selectMultiBone is possible agian
 - relationalBone erroneously raising the "Use [] to access your bones" safeguard
 - Unserializing of bones sharing the same name-prefix
 - CaptchaBone

 
## [2.0.1] - 2017-01-04

### Added
 - IDs of entries transferred with dbtransfer are now marked as in-use inside the datastore
 - conf["viur.cacheEnvironmentKey"] can now raise RuntimeError to indicate that this request cannot be cached
 - Added the render attribute to BasicApplications

### Changed
 - getEntry in html-render now evaluates canView() if present
 - Reduced batch-size in rebuildSearchIndex to 25 and made exceptions raise
 - Setting a bone to None is now equivalent of deleting it from the skeleton 

### Fixed
 - Values not part of the subskel currently written are preserved again
 - Supplying a key from a different module doesn't cause an server error anymore
 - Fixed password-recovery function in auth_userpassword
 - Correctly set clearUpdateTag on rebuildSearchIndex
 - FileBone and FileSkel are now refreshing the servingUrl on rebuildSearchIndex again
 - Ensure that year is always >= 1900 in dateBone:fromClient

 
## [2.0.0] - 2016-12-22

### (Start of changelog)<|MERGE_RESOLUTION|>--- conflicted
+++ resolved
@@ -2,7 +2,7 @@
 
 This file documents any relevant changes done to ViUR server since version 2.
 
-<<<<<<< HEAD
+
 ## Unreleased
 
 
@@ -32,16 +32,6 @@
 - Incorrect path to the ViUR logo in error.css
 - Adapted default templates to work with the selectBone introduced in 2.2.0
 - baseBone.buildDBFilter() incorrectly handling lt/gt/lk operators
-=======
-## [2.3.0 Kilauea] - Unreleased
-
-### Added
-
-### Changed
-
-### Fixed
-- Replacing dateBone components by zero-values in case ``dateBone(date=False)`` or ``dateBone(time=False)`` is configured
->>>>>>> a1ec91d7
 
 
 ## [2.2.0 Etna] - 2018-04-23
