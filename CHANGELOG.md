--- conflicted
+++ resolved
@@ -6,11 +6,9 @@
 ## [develop] - Current development version
 
 ### Added
-<<<<<<< HEAD
+
 - updateLevel for relationalBones, to exclude specific bones from the automatic background update ([#170](https://github.com/viur-framework/server/pull/170))
-=======
 - vacuumRelations task to remove relation-objects from bones/kinds that don't exist anymore from viur-relations ([#169](https://github.com/viur-framework/server/pull/169))
->>>>>>> ed03398d
 
 ## [2.4.1] Agung - 2019-05-21
 
