--- conflicted
+++ resolved
@@ -9,13 +9,9 @@
 from datetime import datetime, timedelta, timezone
 from typing import Any, Union
 import google.auth
-<<<<<<< HEAD
-from viur.core import conf, db
-from pathlib import Path
-=======
 from viur.core import conf
 from viur import datastore as db
->>>>>>> 88be0d7e
+from pathlib import Path
 
 # Proxy to context depended variables
 currentRequest = ContextVar("Request", default=None)
