# -*- coding: utf-8 -*-
import hashlib
import hmac
import os
import random
import string
from base64 import urlsafe_b64encode
from contextvars import ContextVar
from datetime import datetime, timedelta, timezone
from typing import Any, Union
import google.auth
<<<<<<< HEAD
from viur.core import conf
from viur import datastore as db
from pathlib import Path
=======
from viur.core import conf, db
>>>>>>> 21997731

# Proxy to context depended variables
currentRequest = ContextVar("Request", default=None)
currentRequestData = ContextVar("Request-Data", default=None)
currentSession = ContextVar("Session", default=None)
currentLanguage = ContextVar("Language", default=None)

# Determine which ProjectID we currently run in (as the app_identity module isn't available anymore)
_, projectID = google.auth.default()
del _
appVersion = os.getenv("GAE_VERSION")  # Name of this version as deployed to the appengine
# Hash of appVersion used for cache-busting for static resources (css etc) that does not reveal the actual version name
versionHash = urlsafe_b64encode(hashlib.sha256((appVersion+projectID).encode("UTF8")).digest()).decode("ASCII")
versionHash = "".join([x for x in versionHash if x in string.digits+string.ascii_letters])[1:7]  # Strip +, / and =
# Determine our basePath (as os.getCWD is broken on appengine)
projectBasePath = str(Path().absolute()) #os.path.abspath(os.getcwd())
coreBasePath = globals()["__file__"].replace("/viur/core/utils.py","")
isLocalDevelopmentServer = os.environ['GAE_ENV'] == "localdev"


def utcNow():
	return datetime.now(timezone.utc)


def generateRandomString(length: int = 13) -> str:
	"""
	Return a string containing random characters of given *length*.
	Its safe to use this string in URLs or HTML.

	:type length: int
	:param length: The desired length of the generated string.

	:returns: A string with random characters of the given length.
	:rtype: str
	"""
	return "".join(random.choices(string.ascii_letters + string.digits, k=length))


def getCurrentUser():
	"""
		Retrieve current user, if logged in.

		If a user is logged in, this function returns a dict containing user data.

		If no user is logged in, the function returns None.

		:rtype: dict | bool
		:returns: A dict containing information about the logged-in user, None if no user is logged in.
	"""
	user = None
	if "user" in dir(conf["viur.mainApp"]):  # Check for our custom user-api
		user = conf["viur.mainApp"].user.getCurrentUser()
	return user


def markFileForDeletion(dlkey):
	"""
	Adds a marker to the data store that the file specified as *dlkey* can be deleted.

	Once the mark has been set, the data store is checked four times (default: every 4 hours)
	if the file is in use somewhere. If it is still in use, the mark goes away, otherwise
	the mark and the file are removed from the datastore. These delayed checks are necessary
	due to database inconsistency.

	:type dlkey: str
	:param dlkey: Unique download-key of the file that shall be marked for deletion.
	"""
	fileObj = db.Query("viur-deleted-files").filter("dlkey", dlkey).getEntry()

	if fileObj:  # Its allready marked
		return

	fileObj = db.Entity(db.Key("viur-deleted-files"))
	fileObj["itercount"] = 0
	fileObj["dlkey"] = str(dlkey)
	db.Put(fileObj)


def escapeString(val, maxLength=254):
	"""
		Quotes several characters and removes "\\\\n" and "\\\\0" to prevent XSS injection.

		:param val: The value to be escaped.
		:type val: str

		:param maxLength: Cut-off after maxLength characters. A value of 0 means "unlimited".
		:type maxLength: int

		:returns: The quoted string.
		:rtype: str
	"""
	val = str(val).strip() \
		.replace("<", "&lt;") \
		.replace(">", "&gt;") \
		.replace("\"", "&quot;") \
		.replace("'", "&#39;") \
		.replace("(", "&#040;") \
		.replace(")", "&#041;") \
		.replace("=", "&#061;") \
		.replace("\n", "") \
		.replace("\0", "")

	if maxLength:
		return val[0:maxLength]

	return val


def hmacSign(data: Any) -> str:
	assert conf["viur.file.hmacKey"] is not None, "No hmac-key set!"
	if not isinstance(data, bytes):
		data = str(data).encode("UTF-8")
	return hmac.new(conf["viur.file.hmacKey"], msg=data, digestmod=hashlib.sha3_384).hexdigest()


def hmacVerify(data: Any, signature: str) -> bool:
	return hmac.compare_digest(hmacSign(data), signature)


def downloadUrlFor(folder: str, fileName: str, derived: bool = False,
				   expires: Union[timedelta, None] = timedelta(hours=1)) -> str:
	"""
		Utility function that creates a signed download-url for the given folder/filename combination

		:param folder: The GCS-Folder (= the download-key) for that file
		:param fileName: The name of that file. Either the original filename as uploaded or the name of a dervived file
		:param derived: True, if it points to a derived file, False if it points to the original uploaded file
		:param expires: None if the file is supposed to be public (which causes it to be cached on the google ede
			caches), otherwise a timedelta of how long that link should be valid
		:return: THe signed download-url relative to the current domain (eg /download/...)
	"""
	if derived:
		filePath = "%s/derived/%s" % (folder, fileName)
	else:
		filePath = "%s/source/%s" % (folder, fileName)
	sigStr = "%s\0%s" % (filePath, ((datetime.now() + expires).strftime("%Y%m%d%H%M") if expires else 0))
	sigStr = urlsafe_b64encode(sigStr.encode("UTF-8"))
	resstr = hmacSign(sigStr)
	return "/file/download/%s?sig=%s" % (sigStr.decode("ASCII"), resstr)


def seoUrlToEntry(module, entry=None, skelType=None, language=None):
	from viur.core import conf
	pathComponents = [""]
	lang = currentLanguage.get()
	if conf["viur.languageMethod"] == "url":
		pathComponents.append(lang)
	if module in conf["viur.languageModuleMap"] and lang in conf["viur.languageModuleMap"][module]:
		module = conf["viur.languageModuleMap"][module][lang]
	pathComponents.append(module)
	if not entry:
		return "/".join(pathComponents)
	else:
		try:
			currentSeoKeys = entry["viurCurrentSeoKeys"]
		except:
			return "/".join(pathComponents)
		if lang in (currentSeoKeys or {}):
			pathComponents.append(str(currentSeoKeys[lang]))
		elif "key" in entry:
			pathComponents.append(str(entry["key"]))
		elif "name" in dir(entry):
			pathComponents.append(str(entry.name))
		return "/".join(pathComponents)


def seoUrlToFunction(module, function, render=None):
	from viur.core import conf
	lang = currentLanguage.get()
	if module in conf["viur.languageModuleMap"] and lang in conf["viur.languageModuleMap"][module]:
		module = conf["viur.languageModuleMap"][module][lang]
	if conf["viur.languageMethod"] == "url":
		pathComponents = ["", lang]
	else:
		pathComponents = [""]
	targetObject = conf["viur.mainResolver"]
	if module in targetObject:
		pathComponents.append(module)
		targetObject = targetObject[module]
	if render and render in targetObject:
		pathComponents.append(render)
		targetObject = targetObject[render]
	if function in targetObject:
		func = targetObject[function]
		if getattr(func, "seoLanguageMap", None) and lang in func.seoLanguageMap:
			pathComponents.append(func.seoLanguageMap[lang])
		else:
			pathComponents.append(function)
	return "/".join(pathComponents)


def normalizeKey(key: Union[None, 'db.KeyClass']) -> Union[None, 'db.KeyClass']:
	"""
		Normalizes a datastore key (replacing _application with the current one)

		:param key: Key to be normalized.

		:return: Normalized key in string representation.
	"""
	if key is None:
		return None
	if key.parent:
		parent = normalizeKey(key.parent)
	else:
		parent = None
	return db.Key(key.kind, key.id_or_name, parent=parent)<|MERGE_RESOLUTION|>--- conflicted
+++ resolved
@@ -9,13 +9,10 @@
 from datetime import datetime, timedelta, timezone
 from typing import Any, Union
 import google.auth
-<<<<<<< HEAD
-from viur.core import conf
+
+from viur.core import conf, db
 from viur import datastore as db
 from pathlib import Path
-=======
-from viur.core import conf, db
->>>>>>> 21997731
 
 # Proxy to context depended variables
 currentRequest = ContextVar("Request", default=None)
