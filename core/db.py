# -*- coding: utf-8 -*-
from __future__ import annotations

import os

from viur.core.config import conf
from viur.core import utils
import logging
from typing import Union, Tuple, List, Dict, Any, Callable, Set, Optional
from functools import partial
from itertools import zip_longest
from copy import deepcopy
from google.cloud import datastore, exceptions
from enum import Enum
from datetime import datetime, date, time
import binascii
from dataclasses import dataclass, field
from contextvars import ContextVar

"""
	Tiny wrapper around *google.appengine.api.datastore*.

	This just ensures that operations issued directly through the database-api
	doesn't interfere with ViURs internal caching. If you need skeletons anyway,
	query the database using skel.all(); its faster and is able to serve more
	requests from cache.
"""

__client__ = datastore.Client()
# The DB-Module will keep track of accessed kinds/keys in the accessLog so we can selectively flush our caches
currentDbAccessLog: ContextVar[Optional[Set[Union[KeyClass, str]]]] = ContextVar("Database-Accesslog", default=None)

# Consts
KEY_SPECIAL_PROPERTY = "__key__"
DATASTORE_BASE_TYPES = Union[None, str, int, float, bool, datetime, date, time, datastore.Key]


class SortOrder(Enum):
	Ascending = 1
	Descending = 2
	InvertedAscending = 3
	InvertedDescending = 4


@dataclass
class QueryDefinition:
	kind: str
	filters: Dict[str, DATASTORE_BASE_TYPES]
	orders: List[Tuple[str, SortOrder]]
	distinct: Union[None, List[str]] = None
	limit: int = 30
	startCursor: Union[None, str] = None
	endCursor: Union[None, str] = None
	currentCursor: Union[None, str] = None


# Proxied Function / Classed
Entity = datastore.Entity
Key = __client__.key  # Proxy-Function
KeyClass = datastore.Key  # Expose the class also
# Get = __client__.get
# Delete = __client__.delete
AllocateIds = __client__.allocate_ids
Conflict = exceptions.Conflict
Error = exceptions.GoogleCloudError

# These will be filled from skeleton.py to avoid circular references
SkelListRef = None
SkeletonInstanceRef = None


def keyHelper(inKey: Union[KeyClass, str, int], targetKind: str,
			  additionalAllowdKinds: Union[None, List[str]] = None) -> KeyClass:
	if isinstance(inKey, str):
		try:
			decodedKey = utils.normalizeKey(KeyClass.from_legacy_urlsafe(inKey))
		except:
			decodedKey = None
		if decodedKey:  # If it did decode, don't try any further
			if decodedKey.kind != targetKind and (not additionalAllowdKinds or inKey.kind not in additionalAllowdKinds):
				raise ValueError("Kin1d mismatch: %s != %s" % (decodedKey.kind, targetKind))
			return decodedKey
		if inKey.isdigit():
			inKey = int(inKey)
		return Key(targetKind, inKey)
	elif isinstance(inKey, int):
		return Key(targetKind, inKey)
	elif isinstance(inKey, KeyClass):
		if inKey.kind != targetKind and (not additionalAllowdKinds or inKey.kind not in additionalAllowdKinds):
			raise ValueError("Kin1d mismatch: %s != %s (%s)" % (inKey.kind, targetKind, additionalAllowdKinds))
		return inKey
	else:
		raise ValueError("Unknown key type %r" % type(inKey))


def encodeKey(key: KeyClass) -> str:
	"""
		Return the given key encoded as string (mimicking the old str() behaviour of keys)
	"""
	return key.to_legacy_urlsafe().decode("ASCII")


def startAccessDataLog() -> Set[Union[KeyClass, str]]:
	"""
		Clears our internal access log (which keeps track of which entries have been accessed in the current
		request). The old set of accessed entries is returned so that it can be restored with
		:func:`server.db.popAccessData` in case of nested caching.
		:return: Set of old accessed entries
	"""
	old = currentDbAccessLog.get(set())
	currentDbAccessLog.set(set())
	return old


def popAccessData(outerAccessLog: Optional[Set[Union[KeyClass, str]]] = None) -> Set[Union[KeyClass, str]]:
	"""
		Retrieves the set of entries accessed so far. If :func:`server.db.startAccessDataLog`, it will only
		include entries that have been accessed after that call, otherwise all entries accessed in the current
		request. If you called :func:`server.db.startAccessDataLog` before, you can re-apply the old log using
		the outerAccessLog param.
		:param outerAccessLog: State of your log returned by :func:`server.db.startAccessDataLog`
		:return: Set of entries accessed
	"""
	res = currentDbAccessLog.get(set())
	currentDbAccessLog.set((outerAccessLog or set()).union(res))
	return res


def Get(keys: Union[KeyClass, List[KeyClass]]) -> Union[List[Entity], Entity, None]:
	dataLog = currentDbAccessLog.get(set())
	if isinstance(keys, list):
		for key in keys:
			if not key.kind.startswith("viur"):
				dataLog.add(key)
		# GetMulti does not obey orderings - results can be returned in any order. We'll need to fix this here
		resList = list(__client__.get_multi(keys))
		resList.sort(key=lambda x: keys.index(x.key) if x else -1)
		return resList
	if not keys.kind.startswith("viur"):
		dataLog.add(keys)
	return __client__.get(keys)


def Put(entity: Union[Entity, List[Entity]]):
	"""
		Save an entity in the Cloud Datastore.
		Also ensures that no string-key with an digit-only name can be used.
		:param entity: The entity to be saved to the datastore.
	"""
	dataLog = currentDbAccessLog.get(set())
	if not isinstance(entity, list):
		entity = [entity]
	for e in entity:
		if not e.key.is_partial:
			if not e.key.kind.startswith("viur"):
				dataLog.add(e.key)
			if e.key.name and e.key.name.isdigit():
				raise ValueError("Cannot store an entity with digit-only string key")
		else:
			if not e.key.kind.startswith("viur"):
				dataLog.add(e.key.kind)
	# fixUnindexableProperties(e)
	return __client__.put_multi(entities=entity)


def Delete(keys: Union[Entity, List[Entity], KeyClass, List[KeyClass]]):
	dataLog = currentDbAccessLog.get(set())
	if isinstance(keys, list):
		keys = [(x if isinstance(x, KeyClass) else x.key) for x in keys]
		for key in keys:
			if not key.kind.startswith("viur"):
				dataLog.add(key)
		return __client__.delete_multi(keys)
	else:
		if isinstance(keys, KeyClass):
			if not keys.kind.startswith("viur"):
				dataLog.add(keys)
			return __client__.delete(keys)
		else:
			if not keys.key.kind.startswith("viur"):
				dataLog.add(keys.key)
			return __client__.delete(keys.key)


def fixUnindexableProperties(entry: Entity):
	def hasUnindexableProperty(prop):
		if isinstance(prop, dict):
			return any([hasUnindexableProperty(x) for x in prop.values()])
		elif isinstance(prop, list):
			return any([hasUnindexableProperty(x) for x in prop])
		elif isinstance(prop, (str, bytes)):
			return len(prop) >= 500
		else:
			return False

	resList = []
	for k, v in entry.items():
		if hasUnindexableProperty(v):
			if isinstance(v, dict):
				innerEntry = Entity()
				innerEntry.update(v)
				entry[k] = fixUnindexableProperties(innerEntry)
			else:
				resList.append(k)
	entry.exclude_from_indexes = resList
	return entry


def _entryMatchesQuery(entry: Entity, singleFilter: dict) -> bool:
	def doesMatch(entryValue, requestedValue, opcode):
		if isinstance(entryValue, list):
			return any([doesMatch(x, requestedValue, opcode) for x in entryValue])
		if opcode == "=" and entryValue == requestedValue:
			return True
		elif opcode == "<" and entryValue < requestedValue:
			return True
		elif opcode == ">" and entryValue > requestedValue:
			return True
		elif opcode == "<=" and entryValue <= requestedValue:
			return True
		elif opcode == ">=" and entryValue >= requestedValue:
			return True
		return False

	for filterStr, filterValue in singleFilter.items():
		field, opcode = filterStr.split(" ")
		entryValue = entry.get(field)
		if not doesMatch(entryValue, filterValue, opcode):
			return False
	return True


def GetOrInsert(key: Key, **kwargs):
	"""
		Either creates a new entity with the given key, or returns the existing one.

		Its guaranteed that there is no race-condition here; it will never overwrite an
		previously created entity. Extra keyword arguments passed to this function will be
		used to populate the entity if it has to be created; otherwise they are ignored.

		:param key: The key which will be fetched or created. \
		If key is a string, it will be used as the name for the new entity, therefore the \
		collectionName is required in this case.
		:type key: server.db.Key | str
		:param kindName: The data kind to use for that entity. Ignored if key is a db.Key.
		:type kindName: str

		:param parent: The parent entity of the entity.
		:type parent: db.Key or None

		:returns: Returns the wanted Entity.
		:rtype: server.db.Entity
	"""

	def txn(key, kwargs):
		obj = Get(key)
		if not obj:
			obj = Entity(key)
			for k, v in kwargs.items():
				obj[k] = v
			Put(obj)
		return obj

	if IsInTransaction():
		return txn(key, kwargs)
	return RunInTransaction(txn, key, kwargs)


class Query(object):
	"""
		Base Class for querying the firestore
	"""

	def __init__(self, kind: str, srcSkelClass: Union["SkeletonInstance", None] = None, *args, **kwargs):
		super(Query, self).__init__()
		self.kind = kind
		self.srcSkel = srcSkelClass
		self.queries: Union[None, QueryDefinition, List[QueryDefinition]] = QueryDefinition(kind, {}, [])
		cbSignature = Union[None, Callable[[Query, str, Union[DATASTORE_BASE_TYPES, List[DATASTORE_BASE_TYPES]]], Union[
			None, Tuple[str, Union[DATASTORE_BASE_TYPES, List[DATASTORE_BASE_TYPES]]]]]]
		self._filterHook: cbSignature = None
		self._orderHook: cbSignature = None
		# Sometimes, the default merge functionality from MultiQuery is not sufficient
		self._customMultiQueryMerge: Union[None, Callable[[Query, List[List[Entity]], int], List[Entity]]] = None
		# Some (Multi-)Queries need a different amount of results per subQuery than actually returned
		self._calculateInternalMultiQueryLimit: Union[None, Callable[[Query, int], int]] = None
		# Allow carrying custom data along with the query. Currently only used by spartialBone to record the guranteed correctnes
		self.customQueryInfo = {}
		self.origKind = kind
		self._lastEntry = None
		self._fulltextQueryString: Union[None, str] = None
		self.lastCursor = None
		if not kind.startswith("viur") and not kwargs.get("_excludeFromAccessLog"):
			currentDbAccessLog.get(set()).add(kind)

	def setFilterHook(self, hook):
		"""
			Installs *hook* as a callback function for new filters.

			*hook* will be called each time a new filter constrain is added to the query.
			This allows e. g. the relationalBone to rewrite constrains added after the initial
			processing of the query has been done (e. g. by ``listFilter()`` methods).

			:param hook: The function to register as callback. \
			A value of None removes the currently active hook.
			:type hook: callable

			:returns: The previously registered hook (if any), or None.
		"""
		old = self._filterHook
		self._filterHook = hook
		return old

	def setOrderHook(self, hook):
		"""
			Installs *hook* as a callback function for new orderings.

			*hook* will be called each time a :func:`db.Query.order` is called on this query.

			:param hook: The function to register as callback. \
			A value of None removes the currently active hook.
			:type hook: callable

			:returns: The previously registered hook (if any), or None.
		"""
		old = self._orderHook
		self._orderHook = hook
		return old

	def mergeExternalFilter(self, filters):
		"""
			Safely merges filters according to the data model.

			Its only valid to call this function if the query has been created using
			:func:`server.skeleton.Skeleton.all`.

			Its safe to pass filters received from an external source (a user);
			unknown/invalid filters will be ignored, so the query-object is kept in a
			valid state even when processing malformed data.

			If complex queries are needed (e.g. filter by relations), this function
			shall also be used.

			See also :func:`server.db.Query.filter` for simple filters.

			:param filters: A dictionary of attributes and filter pairs.
			:type filters: dict

			:returns: Returns the query itself for chaining.
			:rtype: server.db.Query
		"""
		if self.srcSkel is None:
			raise NotImplementedError("This query has not been created using skel.all()")
		if self.queries is None:  # This query is allready unsatifiable and adding more constrains to this wont change this
			return self
		skel = self.srcSkel
		if "search" in filters:
			if self.srcSkel.customDatabaseAdapter and self.srcSkel.customDatabaseAdapter.providesFulltextSearch:
				self._fulltextQueryString = str(filters["search"])
			else:
				logging.warning(
					"Got a fulltext search query for %s which does not have a suitable customDatabaseAdapter"
					% self.srcSkel.kindName
				)
				self.queries = None
		bones = [(y, x) for x, y in skel.items()]
		try:
			# Process filters first
			for bone, key in bones:
				bone.buildDBFilter(key, skel, self, filters)
			# Parse orders
			for bone, key in bones:
				bone.buildDBSort(key, skel, self, filters)
		except RuntimeError as e:
			logging.exception(e)
			self.queries = None
			return self
		if "cursor" in filters and filters["cursor"] and filters["cursor"].lower() != "none":
			self.setCursor(filters["cursor"])
		if "limit" in filters and str(filters["limit"]).isdigit() and int(filters["limit"]) > 0 and int(
				filters["limit"]) <= 100:
			self.limit(int(filters["limit"]))
		return self

	def filter(self, prop: str, value: Union[DATASTORE_BASE_TYPES, List[DATASTORE_BASE_TYPES]]) -> Query:
		"""
			Adds a new constraint to this query.

			The following examples are equivalent: ``filter( "name", "John" )``
			and ``filter( {"name": "John"} )``.

			See also :func:`server.db.Query.mergeExternalFilter` for a safer filter implementation.

			:param prop: Name of the property + operation we'll filter by

			:param value: The value of that filter. Only valid, if *key* is a string.

			:returns: Returns the query itself for chaining.
			:rtype: server.db.Query
		"""
		if self.queries is None:
			# This query is already unsatisfiable and adding more constrains to this won't change this
			return self
		if self._filterHook is not None:
			try:
				r = self._filterHook(self, prop, value)
			except RuntimeError:
				self.queries = None
				return self
			if r is None:
				# The Hook did something special directly on 'self' to apply that filter,
				# no need for us to do anything
				return self
			prop, value = r
		if " " not in prop:
			# Ensure that an equality filter is explicitly postfixed with " ="
			field = prop
			op = "="
		else:
			field, op = prop.split(" ")
		if op.lower() in {"!=", "in"}:
			if isinstance(self.queries, list):
				raise NotImplementedError("You cannot use multiple IN or != filter")
			origQuery = self.queries
			self.queries = []
			if op == "!=":
				newFilter = deepcopy(origQuery)
				newFilter.filters["%s <" % field] = value
				self.queries.append(newFilter)
				newFilter = deepcopy(origQuery)
				newFilter.filters["%s >" % field] = value
				self.queries.append(newFilter)
			else:  # IN filter
				if not (isinstance(value, list) or isinstance(value, tuple)):
					raise ValueError("Value must be list or tuple if using IN filter!")
				for val in value:
					newFilter = deepcopy(origQuery)
					newFilter.filters["%s =" % field] = val
					self.queries.append(newFilter)
		else:
			if isinstance(self.queries, list):
				for singeFilter in self.queries:
					singeFilter.filters["%s %s" % (field, op)] = value
			else:  # It must be still a dict (we tested for None already above)
				self.queries.filters["%s %s" % (field, op)] = value
			if op in {"<", "<=", ">", ">="}:
				if isinstance(self.queries, list):
					for queryObj in self.queries:
						if not queryObj.orders or queryObj.orders[0][0] != field:
							queryObj.orders = [(field, SortOrder.Ascending)] + (queryObj.orders or [])
				else:
					if not self.queries.orders or self.queries.orders[0][0] != field:
						self.queries.orders = [(field, SortOrder.Ascending)] + (self.queries.orders or [])
		return self

	def order(self, *orderings: Tuple[str, SortOrder]) -> Query:
		"""
			Specify a query sorting.

			Resulting entities will be sorted by the first property argument, then by the
			second, and so on.

			The following example

			.. code-block:: python

				query = Query( "Person" )
				query.order(("bday" db.SortOrder.Ascending), ("age", db.SortOrder.Descending))

			sorts every Person in order of their birthday, starting with January 1.
			People with the same birthday are sorted by age, oldest to youngest.


			``order()`` may be called multiple times. Each call resets the sort order
			from scratch.

			If an inequality filter exists in this Query it must be the first property
			passed to ``order()``. Any number of sort orders may be used after the
			inequality filter property. Without inequality filters, any number of
			filters with different orders may be specified.

			Entities with multiple values for an order property are sorted by their
			lowest value.

			Note that a sort order implies an existence filter! In other words,
			Entities without the sort order property are filtered out, and *not*
			included in the query results.

			If the sort order property has different types in different entities -
			e.g. if bob['id'] is an int and fred['id'] is a string - the entities will be
			grouped first by the property type, then sorted within type. No attempt is
			made to compare property values across types.


			:param orderings: The properties to sort by, in sort order.\
			Each argument must be a (string, direction) 2-tuple.

			:returns: Returns the query itself for chaining.
		"""
		if self.queries is None:
			# This Query is unsatisfiable - don't try to bother
			return self
		if self._orderHook is not None:
			try:
				orderings = self._orderHook(self, orderings)
			except RuntimeError:
				self.queries = None
				return self
			if orderings is None:
				return self
		if isinstance(self.queries, list):
			for query in self.queries:
				query.orders = list(orderings)
		else:
			self.queries.orders = list(orderings)
		return self

	def setCursor(self, startCursor, endCursor=None):
		"""
			Sets the start cursor for this query.

			The result set will only include results behind that cursor.
			The cursor is generated by an earlier query with exactly the same configuration.

			Its safe to use client-supplied cursors, a cursor can't be abused to access entities
			which don't match the current filters.

			:param cursor: The cursor key to set to the Query.
			:type cursor: str | datastore_query.Cursor

			:returns: Returns the query itself for chaining.
			:rtype: server.db.Query
		"""
		assert isinstance(self.queries, QueryDefinition)
		self.queries.startCursor = startCursor
		self.queries.endCursor = endCursor
		#if isinstance(startCursor, str) and startCursor.startswith("h-"):
		#	self._startCursor = bytes.fromhex(startCursor[2:])
		#else:
		#	self._startCursor = startCursor
		#self._endCursor = endCursor
		return self

		def untrustedCursorHelper(cursor):
			splits = str(cursor).split("_")
			if len(splits) != 3:
				raise InvalidCursorError("Invalid cursor format")
			res = "%s_%s" % (splits[0], splits[1])
			if not utils.hmacVerify(res, splits[2]):
				raise InvalidCursorError("Cursor signature invalid")
			return res

		if isinstance(startCursor, str):
			startCursor = untrustedCursorHelper(startCursor)
		elif isinstance(startCursor, list) or startCursor is None:
			pass
		else:
			raise ValueError("startCursor must be String, datastore_query.Cursor or None")
		if endCursor is not None:
			if isinstance(endCursor, str):
				endCursor = untrustedCursorHelper(endCursor)
			elif isinstance(endCursor, list) or endCursor is None:
				pass
			else:
				raise ValueError("endCursor must be String, datastore_query.Cursor or None")
		self._startCursor = startCursor
		self._endCursor = endCursor
		return self

	def limit(self, limit):
		"""
			Sets the query limit to *amount* entities in the result.

			Specifying an limit of 0 disables the limit (use with care!).

			:param limit: The maximum number of entities.
			:type limit: int

			:returns: Returns the query itself for chaining.
			:rtype: server.db.Query
		"""
		if isinstance(self.queries, QueryDefinition):
			self.queries.limit = limit
		elif isinstance(self.queries, list):
			for query in self.queries:
				query.limit = limit
		return self

	def distinctOn(self, keyList: List[str]) -> self:
		"""
			Ensure only entities with distinct values on the fields listed are returned.
			This will implicitly override your SortOrder as all fields listed in keyList have to be sorted first.
		"""
		self._distinct = keyList
		return self

	def getCursor(self):
		"""
			Get a valid cursor from the last run of this query.

			The source of this cursor varies depending on what the last call was:
			- :func:`server.db.Query.run`: A cursor that points immediately behind the\
			last result pulled off the returned iterator.
			- :func:`server.db.Query.get`:: A cursor that points immediately behind the\
			last result in the returned list.
			- :func:`server.db.Query.count`: A cursor that points immediately behind the\
			last result counted.

			:returns: A cursor that can be used in subsequent query requests.
			:rtype: datastore_query.Cursor

			:raises: :exc:`AssertionError` if the query has not yet been run or cannot be compiled.
		"""
		if isinstance(self.queries, QueryDefinition):
			q = self.queries
		elif isinstance(self.queries, list):
			q = self.queries[0]
		return q.currentCursor.decode("ASCII") if q.currentCursor else None

	def getKind(self):
		"""
			Returns the kind of this query.

			:rtype: str
		"""
		return self.kind

	def _runSingleFilterQuery(self, query, limit):
		qry = __client__.query(kind=query.kind)
		for k, v in query.filters.items():
			key, op = k.split(" ")
			qry.add_filter(key, op, v)
		if query.distinct:
			# Distinct is kinda tricky as all Fieldpaths listed in self._distinct have to be also the first sort orders.
			# We try to keep the requested order intact if possible, otherwise we'll merge / append it to the end
			qry.distinct_on = query.distinct
			newSortOrder = []
			postPonedOrders = {}
			for distinctKey, sortTuple in zip_longest(query.distinct, query.orders):
				if distinctKey and sortTuple:
					(orderProp, orderDir) = sortTuple
					if distinctKey == orderProp:
						newSortOrder.append(sortTuple)
					elif distinctKey in postPonedOrders:
						newSortOrder.append((distinctKey, postPonedOrders[distinctKey]))
						del postPonedOrders[distinctKey]
					else:
						newSortOrder.append((distinctKey, SortOrder.Ascending))
						postPonedOrders[orderProp] = orderDir
				elif distinctKey:
					newSortOrder.append((distinctKey, SortOrder.Ascending))
				elif sortTuple:
					for k, v in postPonedOrders.items():
						newSortOrder.append((k, v))
					postPonedOrders = {}
					newSortOrder.append(sortTuple)
			for k, v in postPonedOrders.items():
				newSortOrder.append((k, v))
			if newSortOrder != query.orders:
				logging.warning("Sortorder fixed to %s due to distinct filtering!" % newSortOrder)
			qry.order = [x[0] if x[1] == SortOrder.Ascending else "-" + x[0] for x in newSortOrder]
		else:
			qry.order = [x[0] if x[1] == SortOrder.Ascending else "-" + x[0] for x in query.orders]
		qryRes = qry.fetch(limit=limit, start_cursor=query.startCursor, end_cursor=query.endCursor)
<<<<<<< HEAD
		res = next(qryRes.pages)
		if os.getenv("DATASTORE_EMULATOR_HOST"):
			query.currentCursor = qryRes.next_page_token if query.startCursor != qryRes.next_page_token else None
		else:
			query.currentCursor = qryRes.next_page_token
=======
		res = list(qryRes)
		query.currentCursor = qryRes.next_page_token
>>>>>>> dc3ad61f
		return res

	def _mergeMultiQueryResults(self, inputRes: List[List[Entity]]) -> List[Entity]:
		"""
			Merge the lists of entries into a single list; removing duplicates and restoring sort-order
		:param inputRes: Nested Lists of Entries returned by each individual query run
		:return: Sorted & deduplicated list of entries
		"""
		seenKeys = set()
		res = []
		for subList in inputRes:
			for entry in subList:
				key = entry.key
				if key in seenKeys:
					continue
				seenKeys.add(key)
				res.append(entry)
		# Fixme: What about filters that mix different inequality filters - we'll now simply ignore any implicit sortorder
		return self._resortResult(res, {}, self.queries[0].orders)

	def _resortResult(self, entities: List[Entity], filters: Dict[str, DATASTORE_BASE_TYPES],
					  orders: List[Tuple[str, SortOrder]]) -> List[Entity]:

		def getVal(src: Entity, fieldVars: Union[str, Tuple[str]], direction: SortOrder) -> Any:
			# Descent into the target until we reach the property we're looking for
			if isinstance(fieldVars, tuple):
				for fv in fieldVars:
					if not fv in src:
						return None
					src = src[fv]
			else:
				if not fieldVars in src:
					return (str(type(None)), 0)
				src = src[fieldVars]
			# Lists are handled differently, here the smallest or largest value determines it's position in the result
			if isinstance(src, list) and len(src):
				try:
					src.sort()
				except TypeError:
					# It's a list of dicts or the like for which no useful sort-order is specified
					pass
				if direction == SortOrder.Ascending:
					src = src[0]
				else:
					src = src[-1]
			# We must return this tuple because inter-type comparison isn't possible in Python3 anymore
			return str(type(src)), src if src is not None else 0

		# Check if we have an inequality filter which implies an sortorder
		ineqFilter = None
		for k, _ in filters.items():
			end = k[-2:]
			if "<" in end or ">" in end:
				ineqFilter = k.split(" ")[0]
				break
		if ineqFilter and (not orders or not orders[0][0] == ineqFilter):
			orders = [(ineqFilter, SortOrder.Ascending)] + (orders or [])

		for orderField, direction in orders[::-1]:
			if orderField == KEY_SPECIAL_PROPERTY:
				pass  # FIXME !!
			# entities.sort(key=lambda x: x.key, reverse=direction == SortOrder.Descending)
			else:
				try:
					entities.sort(key=partial(getVal, fieldVars=orderField, direction=direction),
								  reverse=direction == SortOrder.Descending)
				except TypeError:
					# We hit some incomparable types
					pass
		return entities

	def _fixKind(self, resultList):
		"""
			Jump to parentKind if nessesary (used in realtions)
		:param resultList:
		:return:
		"""
		resultList = list(resultList)
		if resultList and resultList[0].key.kind != self.origKind and resultList[0].key.parent and \
				resultList[0].key.parent.kind == self.origKind:
			return list(Get([x.key.parent for x in resultList]))
		return resultList

	def run(self, limit=-1, **kwargs):
		"""
			Run this query.

			It is more efficient to use *limit* if the number of results is known.

			If queried data is wanted as instances of Skeletons, :func:`server.db.Query.fetch`
			should be used.

			:param limit: Limits the query to the defined maximum entities.
			:type limit: int

			:param kwargs: Any keyword arguments accepted by datastore_query.QueryOptions().

			:returns: An iterator that provides access to the query results iterator
			:rtype: list

			:raises: :exc:`BadFilterError` if a filter string is invalid
			:raises: :exc:`BadValueError` if a filter value is invalid.
			:raises: :exc:`BadQueryError` if an IN filter in combination with a sort order on\
			another property is provided
		"""
		if self.queries is None:
			return None

		if self._fulltextQueryString:
			if IsInTransaction():
				raise InvalidStateError("Can't run fulltextSearch inside transactions!")
			qryStr = self._fulltextQueryString
			self._fulltextQueryString = None  # Reset, so the adapter can still work with this query
			res = self.srcSkel.customDatabaseAdapter.fulltextSearch(qryStr, self)
			if not self.srcSkel.customDatabaseAdapter.fulltextSearchGuaranteesQueryConstrains:
				# Search might yield results that are not included in the listfilter
				if isinstance(self.queries, dict):  # Just one
					res = [x for x in res if _entryMatchesQuery(x, self.queries)]
				else:  # Multi-Query, must match at least one
					res = [x for x in res if any([_entryMatchesQuery(x, y) for y in self.queries])]
		elif isinstance(self.queries, list):
			# We have more than one query to run
			if self._calculateInternalMultiQueryLimit:
				limit = self._calculateInternalMultiQueryLimit(self, limit if limit != -1 else self.queries[0].limit)
			res = []
			# We run all queries first (preventing multiple round-trips to the server)
			for singleQuery in self.queries:
				res.append(self._runSingleFilterQuery(singleQuery, limit if limit != -1 else singleQuery.limit))
			# Wait for the actual results to arrive and convert the protobuffs to Entries
			res = [self._fixKind(x) for x in res]
			if self._customMultiQueryMerge:
				# We have a custom merge function, use that
				res = self._customMultiQueryMerge(self, res, limit if limit != -1 else self.queries[0].limit)
			else:
				# We must merge (and sort) the results ourself
				res = self._mergeMultiQueryResults(res)
		else:  # We have just one single query
			res = self._fixKind(self._runSingleFilterQuery(self.queries, limit if limit != -1 else self.queries.limit))
		if conf["viur.debug.traceQueries"]:
			#orders = self.queries.orders
			filters = self.queries
			distinctOn = "" # "" distinct on %s" % str(self._distinct) if self._distinct else ""
			if self.kind != self.origKind:
				logging.debug("Queried %s via %s with filter %s and orders %s. Returned %s results" % (self.origKind, self.kind, filters, distinctOn, len(res)))
			else:
				logging.debug("Queried %s with filter %s and orders %s. Returned %s results" % (self.kind, filters, distinctOn, len(res)))
		if res:
			self._lastEntry = res[-1]
		return res

	def fetch(self, limit=-1, **kwargs):
		"""
			Run this query and fetch results as :class:`server.skeleton.SkelList`.

			This function is similar to :func:`server.db.Query.run`, but returns a
			:class:`server.skeleton.SkelList` instance instead of Entities.

			:warning: The query must be limited!

			If queried data is wanted as instances of Entity, :func:`server.db.Query.run`
			should be used.

			:param limit: Limits the query to the defined maximum entities. \
			A maxiumum value of 99 entries can be fetched at once.
			:type limit: int

			:raises: :exc:`BadFilterError` if a filter string is invalid
			:raises: :exc:`BadValueError` if a filter value is invalid.
			:raises: :exc:`BadQueryError` if an IN filter in combination with a sort order on\
			another property is provided
		"""
		if self.srcSkel is None:
			raise NotImplementedError("This query has not been created using skel.all()")
		#limit = limit if limit != -1 else self._limit
		if limit != -1 and not (0 < limit < 100):
			logging.error(("Limit", limit))
			raise NotImplementedError(
				"This query is not limited! You must specify an upper bound using limit() between 1 and 100")
		dbRes = self.run(limit)
		if dbRes is None:
			return None
		res = SkelListRef(self.srcSkel)
		for e in dbRes:
			skelInstance = SkeletonInstanceRef(self.srcSkel.skeletonCls, clonedBoneMap=self.srcSkel.boneMap)
			skelInstance.dbEntity = e
			res.append(skelInstance)
		res.getCursor = lambda: self.getCursor()
		return res

	def iter(self, keysOnly=False):
		"""
			Run this query and return an iterator for the results.

			The advantage of this function is, that it allows for iterating
			over a large result-set, as it hasn't have to be pulled in advance
			from the data store.

			The disadvantage is, that is supports no caching yet.

			This function intentionally ignores a limit set by :func:`server.db.Query.limit`.

			:warning: If iterating over a large result set, make sure the query supports cursors. \
			Otherwise, it might not return all results as the AppEngine doesn't maintain the view \
			for a query for more than ~30 seconds.

			:param keysOnly: If the query should be used to retrieve entity keys only.
			:type keysOnly: bool
		"""
		if self.queries is None:  # Noting to pull here
			raise StopIteration()
		elif isinstance(self.queries, list):
			raise ValueError("No iter on Multiqueries")
		while True:
			qryRes = self._runSingleFilterQuery(self.queries, 20)
			yield from qryRes
			if not self.queries.currentCursor:  # We reached the end of that query
				break
			self.queries.startCursor = self.queries.currentCursor

	def getEntry(self) -> Union[None, Entity]:
		"""
			Returns only the first entity of the current query.

			:returns: dict on success, or None if the result-set is empty.
			:rtype: dict
		"""
		try:
			res = list(self.run(limit=1))[0]
			return res
		except (IndexError, TypeError):  # Empty result-set
			return None

	def getSkel(self):
		"""
			Returns a matching :class:`server.db.skeleton.Skeleton` instance for the
			current query.

			Its only possible to use this function if this query has been created using
			:func:`server.skeleton.Skeleton.all`.

			:returns: The Skeleton or None if the result-set is empty.
			:rtype: :class:`server.skeleton.Skeleton`
		"""
		if self.srcSkel is None:
			raise NotImplementedError("This query has not been created using skel.all()")
		res = self.getEntry()
		if res is None:
			return None
		self.srcSkel.setEntity(res)
		return self.srcSkel

	def clone(self, keysOnly=None):
		"""
			Returns a deep copy of the current query.

			:param keysOnly: If the query should be used to retrieve entity keys only\
			in the new query.
			:type keysOnly: bool

			:returns: The cloned query.
			:rtype: server.db.Query
		"""
		res = Query(self.getKind(), self.srcSkel)
		res.kind = self.kind
		res.queries = deepcopy(self.queries)
		#res.filters = deepcopy(self.filters)
		#res.orders = deepcopy(self.orders)
		#res._limit = self._limit
		res._filterHook = self._filterHook
		res._orderHook = self._orderHook
		#res._startCursor = self._startCursor
		#res._endCursor = self._endCursor
		res._customMultiQueryMerge = self._customMultiQueryMerge
		res._calculateInternalMultiQueryLimit = self._calculateInternalMultiQueryLimit
		res.customQueryInfo = self.customQueryInfo
		res.origKind = self.origKind
		res._fulltextQueryString = self._fulltextQueryString
		#res._distinct = self._distinct
		return res

	def __repr__(self):
		return "<db.Query on %s with queries %s>" % (self.kind, self.queries)


def IsInTransaction():
	return __client__.current_transaction is not None


def acquireTransactionSuccessMarker() -> str:
	"""
		Generates a token that will be written to the firestore (under "viur-transactionmarker") if the transaction
		completes successfully. Currently only used by deferredTasks to check if the task should actually execute
		or if the transaction it was created in failed.
	:return: Name of the entry in viur-transactionmarker
	"""
	txn = __client__.current_transaction
	assert txn, "acquireTransactionSuccessMarker cannot be called outside an transaction"
	marker = binascii.b2a_hex(txn.id).decode("ASCII")
	if not "viurTxnMarkerSet" in dir(txn):
		e = Entity(Key("viur-transactionmarker", marker))
		e["creationdate"] = datetime.now()
		Put(e)
		txn.viurTxnMarkerSet = True
	return marker


def RunInTransaction(callee, *args, **kwargs):
	with __client__.transaction():
		res = callee(*args, **kwargs)
	return res


__all__ = [KEY_SPECIAL_PROPERTY, DATASTORE_BASE_TYPES, SortOrder, Entity, Key, KeyClass, Put, Get, Delete, AllocateIds,
		   Conflict, Error, keyHelper, fixUnindexableProperties, GetOrInsert, Query, IsInTransaction,
		   acquireTransactionSuccessMarker, RunInTransaction]<|MERGE_RESOLUTION|>--- conflicted
+++ resolved
@@ -662,16 +662,11 @@
 		else:
 			qry.order = [x[0] if x[1] == SortOrder.Ascending else "-" + x[0] for x in query.orders]
 		qryRes = qry.fetch(limit=limit, start_cursor=query.startCursor, end_cursor=query.endCursor)
-<<<<<<< HEAD
-		res = next(qryRes.pages)
+		res = list(qryRes)
 		if os.getenv("DATASTORE_EMULATOR_HOST"):
 			query.currentCursor = qryRes.next_page_token if query.startCursor != qryRes.next_page_token else None
 		else:
 			query.currentCursor = qryRes.next_page_token
-=======
-		res = list(qryRes)
-		query.currentCursor = qryRes.next_page_token
->>>>>>> dc3ad61f
 		return res
 
 	def _mergeMultiQueryResults(self, inputRes: List[List[Entity]]) -> List[Entity]:
