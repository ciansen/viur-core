# -*- coding: utf-8 -*-
import importlib, logging
from viur.core import conf

if conf["viur.db.engine"] =="viur.datastore":
	from viur.datastore import *
else:
	globals().update(importlib.import_module(conf["viur.db.engine"]).__dict__)

KeyClass = Key

<<<<<<< HEAD
try:
	from viur import dbaccelerator
except ImportError:
	dbaccelerator = None

"""
	Tiny wrapper around *google.cloud.datastore*.

	This module provides some utility functions and a wrapper around queries with commonly needed functionality for
	relations. It also ensures that datastore access is recorded accordingly so the caching module can function
	correctly.
"""

__client__ = datastore.Client()
# The DB-Module will keep track of accessed kinds/keys in the accessLog so we can selectively flush our caches
currentDbAccessLog: ContextVar[Optional[Set[Union[KeyClass, str]]]] = ContextVar("Database-Accesslog", default=None)

# Consts
KEY_SPECIAL_PROPERTY = "__key__"
DATASTORE_BASE_TYPES = Union[None, str, int, float, bool, datetime, date, time, datastore.Key]


class SortOrder(Enum):
	Ascending = 1  # Sort A->Z
	Descending = 2  # Sort Z->A
	InvertedAscending = 3  # Fetch Z->A, then flip the results (useful in pagination to go from a start cursor backwards)
	InvertedDescending = 4  # Fetch A->Z, then flip the results (useful in pagination)


@dataclass
class QueryDefinition:
	kind: str
	filters: Dict[str, DATASTORE_BASE_TYPES]
	orders: List[Tuple[str, SortOrder]]
	distinct: Union[None, List[str]] = None
	limit: int = 30
	startCursor: Union[None, str] = None
	endCursor: Union[None, str] = None
	currentCursor: Union[None, str] = None


# Proxied Function / Classed
Entity = datastore.Entity
Key = __client__.key  # Proxy-Function
KeyClass = datastore.Key  # Expose the class also
# Get = __client__.get
# Delete = __client__.delete
AllocateIds = __client__.allocate_ids
Conflict = exceptions.Conflict
Error = exceptions.GoogleCloudError

# These will be filled from skeleton.py to avoid circular references
SkelListRef = None
SkeletonInstanceRef = None


def keyHelper(inKey: Union[KeyClass, str, int], targetKind: str,
			  additionalAllowdKinds: Union[None, List[str]] = None) -> KeyClass:
	if isinstance(inKey, str):
		try:
			decodedKey = utils.normalizeKey(KeyClass.from_legacy_urlsafe(inKey))
		except:
			decodedKey = None
		if decodedKey:  # If it did decode, don't try any further
			if decodedKey.kind != targetKind and (not additionalAllowdKinds or inKey.kind not in additionalAllowdKinds):
				raise ValueError("Kin1d mismatch: %s != %s" % (decodedKey.kind, targetKind))
			return decodedKey
		if inKey.isdigit():
			inKey = int(inKey)
		return Key(targetKind, inKey)
	elif isinstance(inKey, int):
		return Key(targetKind, inKey)
	elif isinstance(inKey, KeyClass):
		if inKey.kind != targetKind and (not additionalAllowdKinds or inKey.kind not in additionalAllowdKinds):
			raise ValueError("Kin1d mismatch: %s != %s (%s)" % (inKey.kind, targetKind, additionalAllowdKinds))
		return inKey
	else:
		raise ValueError("Unknown key type %r" % type(inKey))


def encodeKey(key: KeyClass) -> str:
	"""
		Return the given key encoded as string (mimicking the old str() behaviour of keys)
	"""
	return key.to_legacy_urlsafe().decode("ASCII")


def startAccessDataLog() -> Set[Union[KeyClass, str]]:
	"""
		Clears our internal access log (which keeps track of which entries have been accessed in the current
		request). The old set of accessed entries is returned so that it can be restored with
		:func:`server.db.popAccessData` in case of nested caching.
		:return: Set of old accessed entries
	"""
	old = currentDbAccessLog.get(set())
	currentDbAccessLog.set(set())
	return old


def popAccessData(outerAccessLog: Optional[Set[Union[KeyClass, str]]] = None) -> Set[Union[KeyClass, str]]:
	"""
		Retrieves the set of entries accessed so far. If :func:`server.db.startAccessDataLog`, it will only
		include entries that have been accessed after that call, otherwise all entries accessed in the current
		request. If you called :func:`server.db.startAccessDataLog` before, you can re-apply the old log using
		the outerAccessLog param.
		:param outerAccessLog: State of your log returned by :func:`server.db.startAccessDataLog`
		:return: Set of entries accessed
	"""
	res = currentDbAccessLog.get(set())
	currentDbAccessLog.set((outerAccessLog or set()).union(res))
	return res


def Get(keys: Union[KeyClass, List[KeyClass]]) -> Union[List[Entity], Entity, None]:
	"""
		Retrieves an entity (or a list thereof) from datastore.
		If only a single key has been given we'll return the entity or none in case the key has not been found,
		otherwise a list of all entities that have been looked up (which may be empty)
		:param keys: A datastore key (or a list thereof) to lookup
		:return: The entity (or None if it has not been found), or a list of entities.
	"""
	dataLog = currentDbAccessLog.get(set())
	if isinstance(keys, list):
		for key in keys:
			if not key.kind.startswith("viur"):
				dataLog.add(key)
		if dbaccelerator and not IsInTransaction():  # Use the fast-path fetch
			return dbaccelerator.fetchMulti(keys)
		else:
			# GetMulti does not obey orderings - results can be returned in any order. We'll need to fix this here
			resList = list(__client__.get_multi(keys))
			resList.sort(key=lambda x: keys.index(x.key) if x else -1)
			return resList
	if not keys.kind.startswith("viur"):
		dataLog.add(keys)
	if dbaccelerator and not IsInTransaction():  # Use the fast-path fetch
		return dbaccelerator.fetchMulti([keys])[0]
	else:
		return __client__.get(keys)


def Put(entity: Union[Entity, List[Entity]]):
	"""
		Save an entity in the Cloud Datastore.
		Also ensures that no string-key with an digit-only name can be used.
		:param entity: The entity to be saved to the datastore.
	"""
	dataLog = currentDbAccessLog.get(set())
	if not isinstance(entity, list):
		entity = [entity]
	for e in entity:
		if not e.key.is_partial:
			if not e.key.kind.startswith("viur"):
				dataLog.add(e.key)
			if e.key.name and e.key.name.isdigit():
				raise ValueError("Cannot store an entity with digit-only string key")
		else:
			if not e.key.kind.startswith("viur"):
				dataLog.add(e.key.kind)
	# fixUnindexableProperties(e)
	return __client__.put_multi(entities=entity)


def Delete(keys: Union[Entity, List[Entity], KeyClass, List[KeyClass]]):
	"""
		Deletes the entities with the given key(s) from the datastore.
		:param keys: A Key (or a List of Keys) to delete
	"""
	dataLog = currentDbAccessLog.get(set())
	if isinstance(keys, list):
		keys = [(x if isinstance(x, KeyClass) else x.key) for x in keys]
		for key in keys:
			if not key.kind.startswith("viur"):
				dataLog.add(key)
		return __client__.delete_multi(keys)
	else:
		if isinstance(keys, KeyClass):
			if not keys.kind.startswith("viur"):
				dataLog.add(keys)
			return __client__.delete(keys)
		else:
			if not keys.key.kind.startswith("viur"):
				dataLog.add(keys.key)
			return __client__.delete(keys.key)


def fixUnindexableProperties(entry: Entity) -> Entity:
	"""
		Recursivly walk the given Entity and add all properties to the list of unindexed properties if they contain
		a string longer than 500 bytes (which is maximum size of a string that can be indexed). The datastore would
		return an error otherwise.
	:param entry: The entity to fix (inplace)
	:return: The fixed entity
	"""
	def hasUnindexableProperty(prop):
		if isinstance(prop, dict):
			return any([hasUnindexableProperty(x) for x in prop.values()])
		elif isinstance(prop, list):
			return any([hasUnindexableProperty(x) for x in prop])
		elif isinstance(prop, (str, bytes)):
			return len(prop) >= 500
		else:
			return False

	resList = []
	for k, v in entry.items():
		if hasUnindexableProperty(v):
			if isinstance(v, dict):
				innerEntry = Entity()
				innerEntry.update(v)
				entry[k] = fixUnindexableProperties(innerEntry)
				if isinstance(v, Entity):
					innerEntry.key = v.key
			else:
				resList.append(k)
	entry.exclude_from_indexes = resList
	return entry


def _entryMatchesQuery(entry: Entity, singleFilter: dict) -> bool:
	"""
		Utility function which checks if the given entity could have been returned by a query filtering by the
		properties in singleFilter. This can be used if a list of entities have been retrieved (e.g. by a 3rd party
		full text search engine) and these have now to be checked against the filter returned by their modules
		:meth:`viur.core.prototypes.list.listFilter` method.
		:param entry: The entity which will be tested
		:param singleFilter: A dictionary containing all the filters from the query
		:return: True if the entity could have been returned by such an query, False otherwise
	"""
	def doesMatch(entryValue, requestedValue, opcode):
		if isinstance(entryValue, list):
			return any([doesMatch(x, requestedValue, opcode) for x in entryValue])
		if opcode == "=" and entryValue == requestedValue:
			return True
		elif opcode == "<" and entryValue < requestedValue:
			return True
		elif opcode == ">" and entryValue > requestedValue:
			return True
		elif opcode == "<=" and entryValue <= requestedValue:
			return True
		elif opcode == ">=" and entryValue >= requestedValue:
			return True
		return False

	for filterStr, filterValue in singleFilter.items():
		field, opcode = filterStr.split(" ")
		entryValue = entry.get(field)
		if not doesMatch(entryValue, filterValue, opcode):
			return False
	return True


def GetOrInsert(key: Key, **kwargs) -> Entity:
	"""
		Either creates a new entity with the given key, or returns the existing one.

		Its guaranteed that there is no race-condition here; it will never overwrite an
		previously created entity. Extra keyword arguments passed to this function will be
		used to populate the entity if it has to be created; otherwise they are ignored.

		:param key: The key which will be fetched or created.
		:returns: Returns the fetched or newly created Entity.
	"""

	def txn(key, kwargs):
		obj = Get(key)
		if not obj:
			obj = Entity(key)
			for k, v in kwargs.items():
				obj[k] = v
			Put(obj)
		return obj

	if IsInTransaction():
		return txn(key, kwargs)
	return RunInTransaction(txn, key, kwargs)


class Query(object):
	"""
		Base Class for querying the datastore. It's API is simmilar to the google.cloud.datastore.query API,
		but it provides the necessary hooks for relational or random queries, the fulltext search as well as support
		for IN filters.
	"""

	def __init__(self, kind: str, srcSkelClass: Union["SkeletonInstance", None] = None, *args, **kwargs):
		"""
			Constructs a new Query.
			:param kind: The kind to run this query on. This may be later overridden to run on a different kind (like
				viur-relations), but it's guaranteed to return only entities of that kind.
			:param srcSkelClass: If set, enables data-model depended queries (like relational queries) as well as the
				:meth:fetch method
		"""
		super(Query, self).__init__()
		self.kind = kind
		self.srcSkel = srcSkelClass
		self.queries: Union[None, QueryDefinition, List[QueryDefinition]] = QueryDefinition(kind, {}, [])
		cbSignature = Union[None, Callable[[Query, str, Union[DATASTORE_BASE_TYPES, List[DATASTORE_BASE_TYPES]]], Union[
			None, Tuple[str, Union[DATASTORE_BASE_TYPES, List[DATASTORE_BASE_TYPES]]]]]]
		self._filterHook: cbSignature = None
		self._orderHook: cbSignature = None
		# Sometimes, the default merge functionality from MultiQuery is not sufficient
		self._customMultiQueryMerge: Union[None, Callable[[Query, List[List[Entity]], int], List[Entity]]] = None
		# Some (Multi-)Queries need a different amount of results per subQuery than actually returned
		self._calculateInternalMultiQueryLimit: Union[None, Callable[[Query, int], int]] = None
		# Allow carrying custom data along with the query. Currently only used by spartialBone to record the guranteed correctnes
		self.customQueryInfo = {}
		self.origKind = kind
		self._lastEntry = None
		self._fulltextQueryString: Union[None, str] = None
		self.lastCursor = None
		if not kind.startswith("viur") and not kwargs.get("_excludeFromAccessLog"):
			currentDbAccessLog.get(set()).add(kind)

	def setFilterHook(self, hook: Callable) -> Optional[Callable]:
		"""
			Installs *hook* as a callback function for new filters.

			*hook* will be called each time a new filter constrain is added to the query.
			This allows e. g. the relationalBone to rewrite constrains added after the initial
			processing of the query has been done (e. g. by ``listFilter()`` methods).

			:param hook: The function to register as callback.
				A value of None removes the currently active hook.
			:returns: The previously registered hook (if any), or None.
		"""
		old = self._filterHook
		self._filterHook = hook
		return old

	def setOrderHook(self, hook: Callable) -> Callable:
		"""
			Installs *hook* as a callback function for new orderings.

			*hook* will be called each time a :func:`db.Query.order` is called on this query.

			:param hook: The function to register as callback.
				A value of None removes the currently active hook.
			:returns: The previously registered hook (if any), or None.
		"""
		old = self._orderHook
		self._orderHook = hook
		return old

	def mergeExternalFilter(self, filters: dict) -> Query:
		return self.mergeFilter(filters)

	def mergeFilter(self, filters: dict) -> Query:
		"""
			Safely merges filters according to the data model.

			Its only valid to call this function if the query has been created using
			:func:`server.skeleton.Skeleton.all`.

			Its safe to pass filters received from an external source (a user);
			unknown/invalid filters will be ignored, so the query-object is kept in a
			valid state even when processing malformed data.

			If complex queries are needed (e.g. filter by relations), this function
			shall also be used.

			See also :func:`server.db.Query.filter` for simple filters.

			:param filters: A dictionary of attributes and filter pairs.
			:returns: Returns the query itself for chaining.
		"""
		if self.srcSkel is None:
			raise NotImplementedError("This query has not been created using skel.all()")
		if self.queries is None:  # This query is allready unsatifiable and adding more constrains to this wont change this
			return self
		skel = self.srcSkel
		if "search" in filters:
			if self.srcSkel.customDatabaseAdapter and self.srcSkel.customDatabaseAdapter.providesFulltextSearch:
				self._fulltextQueryString = str(filters["search"])
			else:
				logging.warning(
					"Got a fulltext search query for %s which does not have a suitable customDatabaseAdapter"
					% self.srcSkel.kindName
				)
				self.queries = None
		bones = [(y, x) for x, y in skel.items()]
		try:
			# Process filters first
			for bone, key in bones:
				bone.buildDBFilter(key, skel, self, filters)
			# Parse orders
			for bone, key in bones:
				bone.buildDBSort(key, skel, self, filters)
		except RuntimeError as e:
			logging.exception(e)
			self.queries = None
			return self
		if "cursor" in filters and filters["cursor"] and filters["cursor"].lower() != "none":
			self.setCursor(filters["cursor"])
		if "limit" in filters and str(filters["limit"]).isdigit() and int(filters["limit"]) > 0 and int(
			filters["limit"]) <= 100:
			self.limit(int(filters["limit"]))
		return self

	def filter(self, prop: str, value: Union[DATASTORE_BASE_TYPES, List[DATASTORE_BASE_TYPES]]) -> Query:
		"""
			Adds a new constraint to this query.

			The following examples are equivalent: ``filter( "name", "John" )``
			and ``filter( {"name": "John"} )``.

			See also :func:`server.db.Query.mergeFilter` for a safer filter implementation.

			:param prop: Name of the property + operation we'll filter by
			:param value: The value of that filter. Only valid, if *key* is a string.
			:returns: Returns the query itself for chaining.
		"""
		if self.queries is None:
			# This query is already unsatisfiable and adding more constrains to this won't change this
			return self
		if self._filterHook is not None:
			try:
				r = self._filterHook(self, prop, value)
			except RuntimeError:
				self.queries = None
				return self
			if r is None:
				# The Hook did something special directly on 'self' to apply that filter,
				# no need for us to do anything
				return self
			prop, value = r
		if " " not in prop:
			# Ensure that an equality filter is explicitly postfixed with " ="
			field = prop
			op = "="
		else:
			field, op = prop.split(" ")
		if op.lower() in {"!=", "in"}:
			if isinstance(self.queries, list):
				raise NotImplementedError("You cannot use multiple IN or != filter")
			origQuery = self.queries
			self.queries = []
			if op == "!=":
				newFilter = deepcopy(origQuery)
				newFilter.filters["%s <" % field] = value
				self.queries.append(newFilter)
				newFilter = deepcopy(origQuery)
				newFilter.filters["%s >" % field] = value
				self.queries.append(newFilter)
			else:  # IN filter
				if not (isinstance(value, list) or isinstance(value, tuple)):
					raise ValueError("Value must be list or tuple if using IN filter!")
				for val in value:
					newFilter = deepcopy(origQuery)
					newFilter.filters["%s =" % field] = val
					self.queries.append(newFilter)
		else:
			if isinstance(self.queries, list):
				for singeFilter in self.queries:
					singeFilter.filters["%s %s" % (field, op)] = value
			else:  # It must be still a dict (we tested for None already above)
				self.queries.filters["%s %s" % (field, op)] = value
			if op in {"<", "<=", ">", ">="}:
				if isinstance(self.queries, list):
					for queryObj in self.queries:
						if not queryObj.orders or queryObj.orders[0][0] != field:
							queryObj.orders = [(field, SortOrder.Ascending)] + (queryObj.orders or [])
				else:
					if not self.queries.orders or self.queries.orders[0][0] != field:
						self.queries.orders = [(field, SortOrder.Ascending)] + (self.queries.orders or [])
		return self

	def order(self, *orderings: Tuple[str, SortOrder]) -> Query:
		"""
			Specify a query sorting.

			Resulting entities will be sorted by the first property argument, then by the
			second, and so on.

			The following example

			.. code-block:: python

				query = Query( "Person" )
				query.order(("bday" db.SortOrder.Ascending), ("age", db.SortOrder.Descending))

			sorts every Person in order of their birthday, starting with January 1.
			People with the same birthday are sorted by age, oldest to youngest.


			``order()`` may be called multiple times. Each call resets the sort order
			from scratch.

			If an inequality filter exists in this Query it must be the first property
			passed to ``order()``. Any number of sort orders may be used after the
			inequality filter property. Without inequality filters, any number of
			filters with different orders may be specified.

			Entities with multiple values for an order property are sorted by their
			lowest value.

			Note that a sort order implies an existence filter! In other words,
			Entities without the sort order property are filtered out, and *not*
			included in the query results.

			If the sort order property has different types in different entities -
			e.g. if bob['id'] is an int and fred['id'] is a string - the entities will be
			grouped first by the property type, then sorted within type. No attempt is
			made to compare property values across types.


			:param orderings: The properties to sort by, in sort order.
				Each argument must be a (string, direction) 2-tuple.
			:returns: Returns the query itself for chaining.
		"""
		if self.queries is None:
			# This Query is unsatisfiable - don't try to bother
			return self

		# Check for correct order subscript
		orders = []
		for order in orderings:
			if isinstance(order, str):
				order = (order, SortOrder.Ascending)

			assert isinstance(order[0], str) and isinstance(order[1], SortOrder), \
				f"Invalid ordering {order}, it has to be a tuple. Try: `(\"{order}\", SortOrder.Ascending)`"

			orders.append(order)

		orderings = tuple(orders)

		if self._orderHook is not None:
			try:
				orderings = self._orderHook(self, orderings)
			except RuntimeError:
				self.queries = None
				return self
			if orderings is None:
				return self

		if isinstance(self.queries, list):
			for query in self.queries:
				query.orders = list(orderings)
		else:
			self.queries.orders = list(orderings)

		return self

	def setCursor(self, startCursor: str, endCursor: Optional[str] = None) -> Query:
		"""
			Sets the start and optionally end cursor for this query.

			The result set will only include results between these cursors.
			The cursor is generated by an earlier query with exactly the same configuration.

			Its safe to use client-supplied cursors, a cursor can't be abused to access entities
			which don't match the current filters.

			:param startCursor: The start cursor for this query.
			:param endCursor: The end cursor for this query.
			:returns: Returns the query itself for chaining.
		"""
		assert isinstance(self.queries, QueryDefinition)
		self.queries.startCursor = startCursor
		self.queries.endCursor = endCursor
		return self


	def limit(self, limit: int) -> Query:
		"""
			Sets the query limit to *amount* entities in the result.

			Specifying an limit of 0 disables the limit (use with care!).

			:param limit: The maximum number of entities.
			:returns: Returns the query itself for chaining.
		"""
		if isinstance(self.queries, QueryDefinition):
			self.queries.limit = limit
		elif isinstance(self.queries, list):
			for query in self.queries:
				query.limit = limit
		return self

	def distinctOn(self, keyList: List[str]) -> Query:
		"""
			Ensure only entities with distinct values on the fields listed are returned.
			This will implicitly override your SortOrder as all fields listed in keyList have to be sorted first.
		"""
		if isinstance(self.queries, QueryDefinition):
			self.queries.distinct = keyList
		elif isinstance(self.queries, list):
			for query in self.queries:
				query.distinct = keyList
		return self

	def getCursor(self) -> Optional[str]:
		"""
			Get a valid cursor from the last run of this query.

			The source of this cursor varies depending on what the last call was:
			- :func:`server.db.Query.run`: A cursor that points immediately behind the
				last result pulled off the returned iterator.
			- :func:`server.db.Query.get`:: A cursor that points immediately behind the
				last result in the returned list.

			:returns: A cursor that can be used in subsequent query requests or None if that query does not support
				cursors or ther're no more elements to fetch
		"""
		if isinstance(self.queries, QueryDefinition):
			q = self.queries
		elif isinstance(self.queries, list):
			q = self.queries[0]
		return q.currentCursor.decode("ASCII") if q.currentCursor else None

	def getKind(self) -> str:
		"""
			:returns: the *current* kind of this query. This may not be the kind this query has been constructed with
				as relational bones may rewrite this.
		"""
		return self.kind

	def _runSingleFilterQuery(self, query: QueryDefinition, limit: int) -> List[Entity]:
		"""
			Internal helper function that runs a single query definition on the datastore and returns a list of
			entities found.
			:param query: The querydefinition (filters, orders, distinct etc) to run against the datastore
			:param limit: How many results shoult at most be returned
			:return: The first *limit* entities that matches this query
		"""
		qry = __client__.query(kind=query.kind)
		for k, v in query.filters.items():
			key, op = k.split(" ")
			qry.add_filter(key, op, v)
		if query.distinct:
			# Distinct is kinda tricky as all Fieldpaths listed in self._distinct have to be also the first sort orders.
			# We try to keep the requested order intact if possible, otherwise we'll merge / append it to the end
			qry.distinct_on = query.distinct
			newSortOrder = []
			postPonedOrders = {}
			for distinctKey, sortTuple in zip_longest(query.distinct, query.orders):
				if distinctKey and sortTuple:
					(orderProp, orderDir) = sortTuple
					if distinctKey == orderProp:
						newSortOrder.append(sortTuple)
					elif distinctKey in postPonedOrders:
						newSortOrder.append((distinctKey, postPonedOrders[distinctKey]))
						del postPonedOrders[distinctKey]
					else:
						newSortOrder.append((distinctKey, SortOrder.Ascending))
						postPonedOrders[orderProp] = orderDir
				elif distinctKey:
					newSortOrder.append((distinctKey, SortOrder.Ascending))
				elif sortTuple:
					for k, v in postPonedOrders.items():
						newSortOrder.append((k, v))
					postPonedOrders = {}
					newSortOrder.append(sortTuple)
			for k, v in postPonedOrders.items():
				newSortOrder.append((k, v))
			if newSortOrder != query.orders:
				logging.warning("Sortorder fixed to %s due to distinct filtering!" % newSortOrder)
			hasInvertedOrderings = any([x[1] in [SortOrder.InvertedAscending, SortOrder.InvertedDescending]
			                            for x in newSortOrder])
			qry.order = [x[0] if x[1] in [SortOrder.Ascending, SortOrder.InvertedDescending] else "-" + x[0]
			             for x in newSortOrder]
		else:
			hasInvertedOrderings = any([x[1] in [SortOrder.InvertedAscending, SortOrder.InvertedDescending]
			                            for x in query.orders])
			qry.order = [x[0] if x[1] in [SortOrder.Ascending, SortOrder.InvertedDescending] else "-" + x[0]
			             for x in query.orders]
		if dbaccelerator and not IsInTransaction():  # Use the fast-path fetch
			qry.keys_only()
			qryRes = qry.fetch(limit=limit, start_cursor=query.startCursor, end_cursor=query.endCursor)
			res = dbaccelerator.fetchMulti([x.key for x in qryRes])
		else:
			qryRes = qry.fetch(limit=limit, start_cursor=query.startCursor, end_cursor=query.endCursor)
			res = list(qryRes)
		if os.getenv("DATASTORE_EMULATOR_HOST"):
			query.currentCursor = qryRes.next_page_token if query.startCursor != qryRes.next_page_token else None
		else:
			query.currentCursor = qryRes.next_page_token
		res = list(res)
		if hasInvertedOrderings:
			res.reverse()
		return res

	def _mergeMultiQueryResults(self, inputRes: List[List[Entity]]) -> List[Entity]:
		"""
			Merge the lists of entries into a single list; removing duplicates and restoring sort-order
			:param inputRes: Nested Lists of Entries returned by each individual query run
			:return: Sorted & deduplicated list of entries
		"""
		seenKeys = set()
		res = []
		for subList in inputRes:
			for entry in subList:
				key = entry.key
				if key in seenKeys:
					continue
				seenKeys.add(key)
				res.append(entry)
		# Fixme: What about filters that mix different inequality filters - we'll now simply ignore any implicit sortorder
		return self._resortResult(res, {}, self.queries[0].orders)

	def _resortResult(self, entities: List[Entity], filters: Dict[str, DATASTORE_BASE_TYPES],
					  orders: List[Tuple[str, SortOrder]]) -> List[Entity]:
		"""
			Internal helper that takes a (deduplicated) list of entities that has been fetched from different internal
			queries (the datastore does not support IN filters itself, so we have to query each item in that array
			separately) and resorts the list so it matches the query again.

			:param entities: List of entities to resort
			:param filters: The filter used in the query (used to determine implicit sort order by an inequality filter)
			:param orders: The sort-orders to apply
			:return: The sorted list
		"""
		def getVal(src: Entity, fieldVars: Union[str, Tuple[str]], direction: SortOrder) -> Any:
			# Descent into the target until we reach the property we're looking for
			if isinstance(fieldVars, tuple):
				for fv in fieldVars:
					if not fv in src:
						return None
					src = src[fv]
			else:
				if not fieldVars in src:
					return (str(type(None)), 0)
				src = src[fieldVars]
			# Lists are handled differently, here the smallest or largest value determines it's position in the result
			if isinstance(src, list) and len(src):
				try:
					src.sort()
				except TypeError:
					# It's a list of dicts or the like for which no useful sort-order is specified
					pass
				if direction == SortOrder.Ascending:
					src = src[0]
				else:
					src = src[-1]
			# We must return this tuple because inter-type comparison isn't possible in Python3 anymore
			return str(type(src)), src if src is not None else 0

		# Check if we have an inequality filter which implies an sortorder
		ineqFilter = None
		for k, _ in filters.items():
			end = k[-2:]
			if "<" in end or ">" in end:
				ineqFilter = k.split(" ")[0]
				break
		if ineqFilter and (not orders or not orders[0][0] == ineqFilter):
			orders = [(ineqFilter, SortOrder.Ascending)] + (orders or [])

		for orderField, direction in orders[::-1]:
			if orderField == KEY_SPECIAL_PROPERTY:
				pass  # FIXME !!
			# entities.sort(key=lambda x: x.key, reverse=direction == SortOrder.Descending)
			else:
				try:
					entities.sort(key=partial(getVal, fieldVars=orderField, direction=direction),
								  reverse=direction == SortOrder.Descending)
				except TypeError:
					# We hit some incomparable types
					pass
		return entities

	def _fixKind(self, resultList: List[Entity]) -> List[Entity]:
		"""
			Jump to parentKind if nessesary (used in realtions)
		"""
		resultList = list(resultList)
		if resultList and resultList[0].key.kind != self.origKind and resultList[0].key.parent and \
			resultList[0].key.parent.kind == self.origKind:
			return list(Get([x.key.parent for x in resultList]))
		return resultList

	def run(self, limit=-1, **kwargs) -> List[Entity]:
		"""
			Run this query.

			It is more efficient to use *limit* if the number of results is known.

			If queried data is wanted as instances of Skeletons, :func:`server.db.Query.fetch`
			should be used.

			:param limit: Limits the query to the defined maximum entities.
			:type limit: int

			:param kwargs: Any keyword arguments accepted by datastore_query.QueryOptions().

			:returns: The list of found entities

			:raises: :exc:`BadFilterError` if a filter string is invalid
			:raises: :exc:`BadValueError` if a filter value is invalid.
			:raises: :exc:`BadQueryError` if an IN filter in combination with a sort order on\
			another property is provided
		"""
		if self.queries is None:
			return None

		if self._fulltextQueryString:
			if IsInTransaction():
				raise InvalidStateError("Can't run fulltextSearch inside transactions!")
			qryStr = self._fulltextQueryString
			self._fulltextQueryString = None  # Reset, so the adapter can still work with this query
			res = self.srcSkel.customDatabaseAdapter.fulltextSearch(qryStr, self)
			if not self.srcSkel.customDatabaseAdapter.fulltextSearchGuaranteesQueryConstrains:
				# Search might yield results that are not included in the listfilter
				if isinstance(self.queries, dict):  # Just one
					res = [x for x in res if _entryMatchesQuery(x, self.queries)]
				else:  # Multi-Query, must match at least one
					res = [x for x in res if any([_entryMatchesQuery(x, y) for y in self.queries])]
		elif isinstance(self.queries, list):
			# We have more than one query to run
			if self._calculateInternalMultiQueryLimit:
				limit = self._calculateInternalMultiQueryLimit(self, limit if limit != -1 else self.queries[0].limit)
			res = []
			# We run all queries first (preventing multiple round-trips to the server)
			for singleQuery in self.queries:
				res.append(self._runSingleFilterQuery(singleQuery, limit if limit != -1 else singleQuery.limit))
			# Wait for the actual results to arrive and convert the protobuffs to Entries
			res = [self._fixKind(x) for x in res]
			if self._customMultiQueryMerge:
				# We have a custom merge function, use that
				res = self._customMultiQueryMerge(self, res, limit if limit != -1 else self.queries[0].limit)
			else:
				# We must merge (and sort) the results ourself
				res = self._mergeMultiQueryResults(res)
		else:  # We have just one single query
			res = self._fixKind(self._runSingleFilterQuery(self.queries, limit if limit != -1 else self.queries.limit))
		if conf["viur.debug.traceQueries"]:
			# orders = self.queries.orders
			filters = self.queries
			distinctOn = ""  # "" distinct on %s" % str(self._distinct) if self._distinct else ""
			if self.kind != self.origKind:
				logging.debug("Queried %s via %s with filter %s and orders %s. Returned %s results" % (
				self.origKind, self.kind, filters, distinctOn, len(res)))
			else:
				logging.debug("Queried %s with filter %s and orders %s. Returned %s results" % (
				self.kind, filters, distinctOn, len(res)))
		if res:
			self._lastEntry = res[-1]
		return res

	def fetch(self, limit: int=-1, **kwargs) -> List[SkeletonInstanceRef]:
		"""
			Run this query and fetch results as :class:`server.skeleton.SkelList`.

			This function is similar to :func:`server.db.Query.run`, but returns a
			:class:`server.skeleton.SkelList` instance instead of Entities.

			:warning: The query must be limited!

			If queried data is wanted as instances of Entity, :func:`server.db.Query.run`
			should be used.

			:param limit: Limits the query to the defined maximum entities.
				A maxiumum value of 99 entries can be fetched at once.

			:raises: :exc:`BadFilterError` if a filter string is invalid
			:raises: :exc:`BadValueError` if a filter value is invalid.
			:raises: :exc:`BadQueryError` if an IN filter in combination with a sort order on
				another property is provided
		"""
		if self.srcSkel is None:
			raise NotImplementedError("This query has not been created using skel.all()")
		# limit = limit if limit != -1 else self._limit
		if limit != -1 and not (0 < limit < 100):
			logging.error(("Limit", limit))
			raise NotImplementedError(
				"This query is not limited! You must specify an upper bound using limit() between 1 and 100")
		dbRes = self.run(limit)
		if dbRes is None:
			return None
		res = SkelListRef(self.srcSkel)
		for e in dbRes:
			skelInstance = SkeletonInstanceRef(self.srcSkel.skeletonCls, clonedBoneMap=self.srcSkel.boneMap)
			skelInstance.dbEntity = e
			res.append(skelInstance)
		res.getCursor = lambda: self.getCursor()
		return res

	def iter(self):
		"""
			Run this query and return an iterator for the results.

			The advantage of this function is, that it allows for iterating
			over a large result-set, as it hasn't have to be pulled in advance
			from the data store.

			The disadvantage is, that is supports no caching yet.

			This function intentionally ignores a limit set by :func:`server.db.Query.limit`.

			:warning: If iterating over a large result set, make sure the query supports cursors. \
			Otherwise, it might not return all results as the AppEngine doesn't maintain the view \
			for a query for more than ~30 seconds.
		"""
		if self.queries is None:  # Noting to pull here
			raise StopIteration()
		elif isinstance(self.queries, list):
			raise ValueError("No iter on Multiqueries")
		while True:
			qryRes = self._runSingleFilterQuery(self.queries, 20)
			yield from qryRes
			if not self.queries.currentCursor:  # We reached the end of that query
				break
			self.queries.startCursor = self.queries.currentCursor

	def getEntry(self) -> Union[None, Entity]:
		"""
			Returns only the first entity of the current query.

			:returns: The first entity on success, or None if the result-set is empty.
		"""
		try:
			res = list(self.run(limit=1))[0]
			return res
		except (IndexError, TypeError):  # Empty result-set
			return None

	def getSkel(self) -> Optional[SkeletonInstanceRef]:
		"""
			Returns a matching :class:`server.db.skeleton.Skeleton` instance for the
			current query.

			Its only possible to use this function if this query has been created using
			:func:`server.skeleton.Skeleton.all`.

			:returns: The Skeleton or None if the result-set is empty.
		"""
		if self.srcSkel is None:
			raise NotImplementedError("This query has not been created using skel.all()")
		res = self.getEntry()
		if res is None:
			return None
		self.srcSkel.setEntity(res)
		return self.srcSkel

	def clone(self) -> Query:
		"""
			Returns a deep copy of the current query.

			:returns: The cloned query.
			:rtype: server.db.Query
		"""
		res = Query(self.getKind(), self.srcSkel)
		res.kind = self.kind
		res.queries = deepcopy(self.queries)
		# res.filters = deepcopy(self.filters)
		# res.orders = deepcopy(self.orders)
		# res._limit = self._limit
		res._filterHook = self._filterHook
		res._orderHook = self._orderHook
		# res._startCursor = self._startCursor
		# res._endCursor = self._endCursor
		res._customMultiQueryMerge = self._customMultiQueryMerge
		res._calculateInternalMultiQueryLimit = self._calculateInternalMultiQueryLimit
		res.customQueryInfo = self.customQueryInfo
		res.origKind = self.origKind
		res._fulltextQueryString = self._fulltextQueryString
		# res._distinct = self._distinct
		return res

	def __repr__(self):
		return "<db.Query on %s with queries %s>" % (self.kind, self.queries)


def IsInTransaction() -> bool:
	return __client__.current_transaction is not None


def acquireTransactionSuccessMarker() -> str:
	"""
		Generates a token that will be written to the firestore (under "viur-transactionmarker") if the transaction
		completes successfully. Currently only used by deferredTasks to check if the task should actually execute
		or if the transaction it was created in failed.
		:return: Name of the entry in viur-transactionmarker
	"""
	txn = __client__.current_transaction
	assert txn, "acquireTransactionSuccessMarker cannot be called outside an transaction"
	marker = binascii.b2a_hex(txn.id).decode("ASCII")
	if not "viurTxnMarkerSet" in dir(txn):
		e = Entity(Key("viur-transactionmarker", marker))
		e["creationdate"] = datetime.now()
		Put(e)
		txn.viurTxnMarkerSet = True
	return marker


def RunInTransaction(callee: Callable, *args, **kwargs) -> Any:
	"""
		Runs the function given in :param:callee inside a transaction.
		Inside a transaction it's guaranteed that
		- either all or no changes are written to the datastore
		- no other transaction is currently reading/writing the entities accessed

		See (transactions)[https://cloud.google.com/datastore/docs/concepts/cloud-datastore-transactions] for more
		information.

		..Warning: The datastore may produce unexpected results if a entity that have been written inside a transaction
			is read (or returned in a query) again. In this case you will the the *old* state of that entity. Keep that
			in mind if wrapping functions to run in a transaction that may have not been designed to handle this case.
		:param callee: The function that will be run inside a transaction
		:param args: All args will be passed into the callee
		:param kwargs: All kwargs will be passed into the callee
		:return: Whatever the callee function returned
	"""
	with __client__.transaction():
		res = callee(*args, **kwargs)
	return res


__all__ = [KEY_SPECIAL_PROPERTY, DATASTORE_BASE_TYPES, SortOrder, Entity, Key, KeyClass, Put, Get, Delete, AllocateIds,
		   Conflict, Error, keyHelper, fixUnindexableProperties, GetOrInsert, Query, IsInTransaction,
=======
__all__ = [KEY_SPECIAL_PROPERTY, DATASTORE_BASE_TYPES, SortOrder, Entity, Key, KeyClass, Put, Get, Delete, AllocateIDs,
		   Collision, keyHelper, fixUnindexableProperties, GetOrInsert, Query, QueryDefinition, IsInTransaction,
>>>>>>> 21997731
		   acquireTransactionSuccessMarker, RunInTransaction]<|MERGE_RESOLUTION|>--- conflicted
+++ resolved
@@ -9,1019 +9,6 @@
 
 KeyClass = Key
 
-<<<<<<< HEAD
-try:
-	from viur import dbaccelerator
-except ImportError:
-	dbaccelerator = None
-
-"""
-	Tiny wrapper around *google.cloud.datastore*.
-
-	This module provides some utility functions and a wrapper around queries with commonly needed functionality for
-	relations. It also ensures that datastore access is recorded accordingly so the caching module can function
-	correctly.
-"""
-
-__client__ = datastore.Client()
-# The DB-Module will keep track of accessed kinds/keys in the accessLog so we can selectively flush our caches
-currentDbAccessLog: ContextVar[Optional[Set[Union[KeyClass, str]]]] = ContextVar("Database-Accesslog", default=None)
-
-# Consts
-KEY_SPECIAL_PROPERTY = "__key__"
-DATASTORE_BASE_TYPES = Union[None, str, int, float, bool, datetime, date, time, datastore.Key]
-
-
-class SortOrder(Enum):
-	Ascending = 1  # Sort A->Z
-	Descending = 2  # Sort Z->A
-	InvertedAscending = 3  # Fetch Z->A, then flip the results (useful in pagination to go from a start cursor backwards)
-	InvertedDescending = 4  # Fetch A->Z, then flip the results (useful in pagination)
-
-
-@dataclass
-class QueryDefinition:
-	kind: str
-	filters: Dict[str, DATASTORE_BASE_TYPES]
-	orders: List[Tuple[str, SortOrder]]
-	distinct: Union[None, List[str]] = None
-	limit: int = 30
-	startCursor: Union[None, str] = None
-	endCursor: Union[None, str] = None
-	currentCursor: Union[None, str] = None
-
-
-# Proxied Function / Classed
-Entity = datastore.Entity
-Key = __client__.key  # Proxy-Function
-KeyClass = datastore.Key  # Expose the class also
-# Get = __client__.get
-# Delete = __client__.delete
-AllocateIds = __client__.allocate_ids
-Conflict = exceptions.Conflict
-Error = exceptions.GoogleCloudError
-
-# These will be filled from skeleton.py to avoid circular references
-SkelListRef = None
-SkeletonInstanceRef = None
-
-
-def keyHelper(inKey: Union[KeyClass, str, int], targetKind: str,
-			  additionalAllowdKinds: Union[None, List[str]] = None) -> KeyClass:
-	if isinstance(inKey, str):
-		try:
-			decodedKey = utils.normalizeKey(KeyClass.from_legacy_urlsafe(inKey))
-		except:
-			decodedKey = None
-		if decodedKey:  # If it did decode, don't try any further
-			if decodedKey.kind != targetKind and (not additionalAllowdKinds or inKey.kind not in additionalAllowdKinds):
-				raise ValueError("Kin1d mismatch: %s != %s" % (decodedKey.kind, targetKind))
-			return decodedKey
-		if inKey.isdigit():
-			inKey = int(inKey)
-		return Key(targetKind, inKey)
-	elif isinstance(inKey, int):
-		return Key(targetKind, inKey)
-	elif isinstance(inKey, KeyClass):
-		if inKey.kind != targetKind and (not additionalAllowdKinds or inKey.kind not in additionalAllowdKinds):
-			raise ValueError("Kin1d mismatch: %s != %s (%s)" % (inKey.kind, targetKind, additionalAllowdKinds))
-		return inKey
-	else:
-		raise ValueError("Unknown key type %r" % type(inKey))
-
-
-def encodeKey(key: KeyClass) -> str:
-	"""
-		Return the given key encoded as string (mimicking the old str() behaviour of keys)
-	"""
-	return key.to_legacy_urlsafe().decode("ASCII")
-
-
-def startAccessDataLog() -> Set[Union[KeyClass, str]]:
-	"""
-		Clears our internal access log (which keeps track of which entries have been accessed in the current
-		request). The old set of accessed entries is returned so that it can be restored with
-		:func:`server.db.popAccessData` in case of nested caching.
-		:return: Set of old accessed entries
-	"""
-	old = currentDbAccessLog.get(set())
-	currentDbAccessLog.set(set())
-	return old
-
-
-def popAccessData(outerAccessLog: Optional[Set[Union[KeyClass, str]]] = None) -> Set[Union[KeyClass, str]]:
-	"""
-		Retrieves the set of entries accessed so far. If :func:`server.db.startAccessDataLog`, it will only
-		include entries that have been accessed after that call, otherwise all entries accessed in the current
-		request. If you called :func:`server.db.startAccessDataLog` before, you can re-apply the old log using
-		the outerAccessLog param.
-		:param outerAccessLog: State of your log returned by :func:`server.db.startAccessDataLog`
-		:return: Set of entries accessed
-	"""
-	res = currentDbAccessLog.get(set())
-	currentDbAccessLog.set((outerAccessLog or set()).union(res))
-	return res
-
-
-def Get(keys: Union[KeyClass, List[KeyClass]]) -> Union[List[Entity], Entity, None]:
-	"""
-		Retrieves an entity (or a list thereof) from datastore.
-		If only a single key has been given we'll return the entity or none in case the key has not been found,
-		otherwise a list of all entities that have been looked up (which may be empty)
-		:param keys: A datastore key (or a list thereof) to lookup
-		:return: The entity (or None if it has not been found), or a list of entities.
-	"""
-	dataLog = currentDbAccessLog.get(set())
-	if isinstance(keys, list):
-		for key in keys:
-			if not key.kind.startswith("viur"):
-				dataLog.add(key)
-		if dbaccelerator and not IsInTransaction():  # Use the fast-path fetch
-			return dbaccelerator.fetchMulti(keys)
-		else:
-			# GetMulti does not obey orderings - results can be returned in any order. We'll need to fix this here
-			resList = list(__client__.get_multi(keys))
-			resList.sort(key=lambda x: keys.index(x.key) if x else -1)
-			return resList
-	if not keys.kind.startswith("viur"):
-		dataLog.add(keys)
-	if dbaccelerator and not IsInTransaction():  # Use the fast-path fetch
-		return dbaccelerator.fetchMulti([keys])[0]
-	else:
-		return __client__.get(keys)
-
-
-def Put(entity: Union[Entity, List[Entity]]):
-	"""
-		Save an entity in the Cloud Datastore.
-		Also ensures that no string-key with an digit-only name can be used.
-		:param entity: The entity to be saved to the datastore.
-	"""
-	dataLog = currentDbAccessLog.get(set())
-	if not isinstance(entity, list):
-		entity = [entity]
-	for e in entity:
-		if not e.key.is_partial:
-			if not e.key.kind.startswith("viur"):
-				dataLog.add(e.key)
-			if e.key.name and e.key.name.isdigit():
-				raise ValueError("Cannot store an entity with digit-only string key")
-		else:
-			if not e.key.kind.startswith("viur"):
-				dataLog.add(e.key.kind)
-	# fixUnindexableProperties(e)
-	return __client__.put_multi(entities=entity)
-
-
-def Delete(keys: Union[Entity, List[Entity], KeyClass, List[KeyClass]]):
-	"""
-		Deletes the entities with the given key(s) from the datastore.
-		:param keys: A Key (or a List of Keys) to delete
-	"""
-	dataLog = currentDbAccessLog.get(set())
-	if isinstance(keys, list):
-		keys = [(x if isinstance(x, KeyClass) else x.key) for x in keys]
-		for key in keys:
-			if not key.kind.startswith("viur"):
-				dataLog.add(key)
-		return __client__.delete_multi(keys)
-	else:
-		if isinstance(keys, KeyClass):
-			if not keys.kind.startswith("viur"):
-				dataLog.add(keys)
-			return __client__.delete(keys)
-		else:
-			if not keys.key.kind.startswith("viur"):
-				dataLog.add(keys.key)
-			return __client__.delete(keys.key)
-
-
-def fixUnindexableProperties(entry: Entity) -> Entity:
-	"""
-		Recursivly walk the given Entity and add all properties to the list of unindexed properties if they contain
-		a string longer than 500 bytes (which is maximum size of a string that can be indexed). The datastore would
-		return an error otherwise.
-	:param entry: The entity to fix (inplace)
-	:return: The fixed entity
-	"""
-	def hasUnindexableProperty(prop):
-		if isinstance(prop, dict):
-			return any([hasUnindexableProperty(x) for x in prop.values()])
-		elif isinstance(prop, list):
-			return any([hasUnindexableProperty(x) for x in prop])
-		elif isinstance(prop, (str, bytes)):
-			return len(prop) >= 500
-		else:
-			return False
-
-	resList = []
-	for k, v in entry.items():
-		if hasUnindexableProperty(v):
-			if isinstance(v, dict):
-				innerEntry = Entity()
-				innerEntry.update(v)
-				entry[k] = fixUnindexableProperties(innerEntry)
-				if isinstance(v, Entity):
-					innerEntry.key = v.key
-			else:
-				resList.append(k)
-	entry.exclude_from_indexes = resList
-	return entry
-
-
-def _entryMatchesQuery(entry: Entity, singleFilter: dict) -> bool:
-	"""
-		Utility function which checks if the given entity could have been returned by a query filtering by the
-		properties in singleFilter. This can be used if a list of entities have been retrieved (e.g. by a 3rd party
-		full text search engine) and these have now to be checked against the filter returned by their modules
-		:meth:`viur.core.prototypes.list.listFilter` method.
-		:param entry: The entity which will be tested
-		:param singleFilter: A dictionary containing all the filters from the query
-		:return: True if the entity could have been returned by such an query, False otherwise
-	"""
-	def doesMatch(entryValue, requestedValue, opcode):
-		if isinstance(entryValue, list):
-			return any([doesMatch(x, requestedValue, opcode) for x in entryValue])
-		if opcode == "=" and entryValue == requestedValue:
-			return True
-		elif opcode == "<" and entryValue < requestedValue:
-			return True
-		elif opcode == ">" and entryValue > requestedValue:
-			return True
-		elif opcode == "<=" and entryValue <= requestedValue:
-			return True
-		elif opcode == ">=" and entryValue >= requestedValue:
-			return True
-		return False
-
-	for filterStr, filterValue in singleFilter.items():
-		field, opcode = filterStr.split(" ")
-		entryValue = entry.get(field)
-		if not doesMatch(entryValue, filterValue, opcode):
-			return False
-	return True
-
-
-def GetOrInsert(key: Key, **kwargs) -> Entity:
-	"""
-		Either creates a new entity with the given key, or returns the existing one.
-
-		Its guaranteed that there is no race-condition here; it will never overwrite an
-		previously created entity. Extra keyword arguments passed to this function will be
-		used to populate the entity if it has to be created; otherwise they are ignored.
-
-		:param key: The key which will be fetched or created.
-		:returns: Returns the fetched or newly created Entity.
-	"""
-
-	def txn(key, kwargs):
-		obj = Get(key)
-		if not obj:
-			obj = Entity(key)
-			for k, v in kwargs.items():
-				obj[k] = v
-			Put(obj)
-		return obj
-
-	if IsInTransaction():
-		return txn(key, kwargs)
-	return RunInTransaction(txn, key, kwargs)
-
-
-class Query(object):
-	"""
-		Base Class for querying the datastore. It's API is simmilar to the google.cloud.datastore.query API,
-		but it provides the necessary hooks for relational or random queries, the fulltext search as well as support
-		for IN filters.
-	"""
-
-	def __init__(self, kind: str, srcSkelClass: Union["SkeletonInstance", None] = None, *args, **kwargs):
-		"""
-			Constructs a new Query.
-			:param kind: The kind to run this query on. This may be later overridden to run on a different kind (like
-				viur-relations), but it's guaranteed to return only entities of that kind.
-			:param srcSkelClass: If set, enables data-model depended queries (like relational queries) as well as the
-				:meth:fetch method
-		"""
-		super(Query, self).__init__()
-		self.kind = kind
-		self.srcSkel = srcSkelClass
-		self.queries: Union[None, QueryDefinition, List[QueryDefinition]] = QueryDefinition(kind, {}, [])
-		cbSignature = Union[None, Callable[[Query, str, Union[DATASTORE_BASE_TYPES, List[DATASTORE_BASE_TYPES]]], Union[
-			None, Tuple[str, Union[DATASTORE_BASE_TYPES, List[DATASTORE_BASE_TYPES]]]]]]
-		self._filterHook: cbSignature = None
-		self._orderHook: cbSignature = None
-		# Sometimes, the default merge functionality from MultiQuery is not sufficient
-		self._customMultiQueryMerge: Union[None, Callable[[Query, List[List[Entity]], int], List[Entity]]] = None
-		# Some (Multi-)Queries need a different amount of results per subQuery than actually returned
-		self._calculateInternalMultiQueryLimit: Union[None, Callable[[Query, int], int]] = None
-		# Allow carrying custom data along with the query. Currently only used by spartialBone to record the guranteed correctnes
-		self.customQueryInfo = {}
-		self.origKind = kind
-		self._lastEntry = None
-		self._fulltextQueryString: Union[None, str] = None
-		self.lastCursor = None
-		if not kind.startswith("viur") and not kwargs.get("_excludeFromAccessLog"):
-			currentDbAccessLog.get(set()).add(kind)
-
-	def setFilterHook(self, hook: Callable) -> Optional[Callable]:
-		"""
-			Installs *hook* as a callback function for new filters.
-
-			*hook* will be called each time a new filter constrain is added to the query.
-			This allows e. g. the relationalBone to rewrite constrains added after the initial
-			processing of the query has been done (e. g. by ``listFilter()`` methods).
-
-			:param hook: The function to register as callback.
-				A value of None removes the currently active hook.
-			:returns: The previously registered hook (if any), or None.
-		"""
-		old = self._filterHook
-		self._filterHook = hook
-		return old
-
-	def setOrderHook(self, hook: Callable) -> Callable:
-		"""
-			Installs *hook* as a callback function for new orderings.
-
-			*hook* will be called each time a :func:`db.Query.order` is called on this query.
-
-			:param hook: The function to register as callback.
-				A value of None removes the currently active hook.
-			:returns: The previously registered hook (if any), or None.
-		"""
-		old = self._orderHook
-		self._orderHook = hook
-		return old
-
-	def mergeExternalFilter(self, filters: dict) -> Query:
-		return self.mergeFilter(filters)
-
-	def mergeFilter(self, filters: dict) -> Query:
-		"""
-			Safely merges filters according to the data model.
-
-			Its only valid to call this function if the query has been created using
-			:func:`server.skeleton.Skeleton.all`.
-
-			Its safe to pass filters received from an external source (a user);
-			unknown/invalid filters will be ignored, so the query-object is kept in a
-			valid state even when processing malformed data.
-
-			If complex queries are needed (e.g. filter by relations), this function
-			shall also be used.
-
-			See also :func:`server.db.Query.filter` for simple filters.
-
-			:param filters: A dictionary of attributes and filter pairs.
-			:returns: Returns the query itself for chaining.
-		"""
-		if self.srcSkel is None:
-			raise NotImplementedError("This query has not been created using skel.all()")
-		if self.queries is None:  # This query is allready unsatifiable and adding more constrains to this wont change this
-			return self
-		skel = self.srcSkel
-		if "search" in filters:
-			if self.srcSkel.customDatabaseAdapter and self.srcSkel.customDatabaseAdapter.providesFulltextSearch:
-				self._fulltextQueryString = str(filters["search"])
-			else:
-				logging.warning(
-					"Got a fulltext search query for %s which does not have a suitable customDatabaseAdapter"
-					% self.srcSkel.kindName
-				)
-				self.queries = None
-		bones = [(y, x) for x, y in skel.items()]
-		try:
-			# Process filters first
-			for bone, key in bones:
-				bone.buildDBFilter(key, skel, self, filters)
-			# Parse orders
-			for bone, key in bones:
-				bone.buildDBSort(key, skel, self, filters)
-		except RuntimeError as e:
-			logging.exception(e)
-			self.queries = None
-			return self
-		if "cursor" in filters and filters["cursor"] and filters["cursor"].lower() != "none":
-			self.setCursor(filters["cursor"])
-		if "limit" in filters and str(filters["limit"]).isdigit() and int(filters["limit"]) > 0 and int(
-			filters["limit"]) <= 100:
-			self.limit(int(filters["limit"]))
-		return self
-
-	def filter(self, prop: str, value: Union[DATASTORE_BASE_TYPES, List[DATASTORE_BASE_TYPES]]) -> Query:
-		"""
-			Adds a new constraint to this query.
-
-			The following examples are equivalent: ``filter( "name", "John" )``
-			and ``filter( {"name": "John"} )``.
-
-			See also :func:`server.db.Query.mergeFilter` for a safer filter implementation.
-
-			:param prop: Name of the property + operation we'll filter by
-			:param value: The value of that filter. Only valid, if *key* is a string.
-			:returns: Returns the query itself for chaining.
-		"""
-		if self.queries is None:
-			# This query is already unsatisfiable and adding more constrains to this won't change this
-			return self
-		if self._filterHook is not None:
-			try:
-				r = self._filterHook(self, prop, value)
-			except RuntimeError:
-				self.queries = None
-				return self
-			if r is None:
-				# The Hook did something special directly on 'self' to apply that filter,
-				# no need for us to do anything
-				return self
-			prop, value = r
-		if " " not in prop:
-			# Ensure that an equality filter is explicitly postfixed with " ="
-			field = prop
-			op = "="
-		else:
-			field, op = prop.split(" ")
-		if op.lower() in {"!=", "in"}:
-			if isinstance(self.queries, list):
-				raise NotImplementedError("You cannot use multiple IN or != filter")
-			origQuery = self.queries
-			self.queries = []
-			if op == "!=":
-				newFilter = deepcopy(origQuery)
-				newFilter.filters["%s <" % field] = value
-				self.queries.append(newFilter)
-				newFilter = deepcopy(origQuery)
-				newFilter.filters["%s >" % field] = value
-				self.queries.append(newFilter)
-			else:  # IN filter
-				if not (isinstance(value, list) or isinstance(value, tuple)):
-					raise ValueError("Value must be list or tuple if using IN filter!")
-				for val in value:
-					newFilter = deepcopy(origQuery)
-					newFilter.filters["%s =" % field] = val
-					self.queries.append(newFilter)
-		else:
-			if isinstance(self.queries, list):
-				for singeFilter in self.queries:
-					singeFilter.filters["%s %s" % (field, op)] = value
-			else:  # It must be still a dict (we tested for None already above)
-				self.queries.filters["%s %s" % (field, op)] = value
-			if op in {"<", "<=", ">", ">="}:
-				if isinstance(self.queries, list):
-					for queryObj in self.queries:
-						if not queryObj.orders or queryObj.orders[0][0] != field:
-							queryObj.orders = [(field, SortOrder.Ascending)] + (queryObj.orders or [])
-				else:
-					if not self.queries.orders or self.queries.orders[0][0] != field:
-						self.queries.orders = [(field, SortOrder.Ascending)] + (self.queries.orders or [])
-		return self
-
-	def order(self, *orderings: Tuple[str, SortOrder]) -> Query:
-		"""
-			Specify a query sorting.
-
-			Resulting entities will be sorted by the first property argument, then by the
-			second, and so on.
-
-			The following example
-
-			.. code-block:: python
-
-				query = Query( "Person" )
-				query.order(("bday" db.SortOrder.Ascending), ("age", db.SortOrder.Descending))
-
-			sorts every Person in order of their birthday, starting with January 1.
-			People with the same birthday are sorted by age, oldest to youngest.
-
-
-			``order()`` may be called multiple times. Each call resets the sort order
-			from scratch.
-
-			If an inequality filter exists in this Query it must be the first property
-			passed to ``order()``. Any number of sort orders may be used after the
-			inequality filter property. Without inequality filters, any number of
-			filters with different orders may be specified.
-
-			Entities with multiple values for an order property are sorted by their
-			lowest value.
-
-			Note that a sort order implies an existence filter! In other words,
-			Entities without the sort order property are filtered out, and *not*
-			included in the query results.
-
-			If the sort order property has different types in different entities -
-			e.g. if bob['id'] is an int and fred['id'] is a string - the entities will be
-			grouped first by the property type, then sorted within type. No attempt is
-			made to compare property values across types.
-
-
-			:param orderings: The properties to sort by, in sort order.
-				Each argument must be a (string, direction) 2-tuple.
-			:returns: Returns the query itself for chaining.
-		"""
-		if self.queries is None:
-			# This Query is unsatisfiable - don't try to bother
-			return self
-
-		# Check for correct order subscript
-		orders = []
-		for order in orderings:
-			if isinstance(order, str):
-				order = (order, SortOrder.Ascending)
-
-			assert isinstance(order[0], str) and isinstance(order[1], SortOrder), \
-				f"Invalid ordering {order}, it has to be a tuple. Try: `(\"{order}\", SortOrder.Ascending)`"
-
-			orders.append(order)
-
-		orderings = tuple(orders)
-
-		if self._orderHook is not None:
-			try:
-				orderings = self._orderHook(self, orderings)
-			except RuntimeError:
-				self.queries = None
-				return self
-			if orderings is None:
-				return self
-
-		if isinstance(self.queries, list):
-			for query in self.queries:
-				query.orders = list(orderings)
-		else:
-			self.queries.orders = list(orderings)
-
-		return self
-
-	def setCursor(self, startCursor: str, endCursor: Optional[str] = None) -> Query:
-		"""
-			Sets the start and optionally end cursor for this query.
-
-			The result set will only include results between these cursors.
-			The cursor is generated by an earlier query with exactly the same configuration.
-
-			Its safe to use client-supplied cursors, a cursor can't be abused to access entities
-			which don't match the current filters.
-
-			:param startCursor: The start cursor for this query.
-			:param endCursor: The end cursor for this query.
-			:returns: Returns the query itself for chaining.
-		"""
-		assert isinstance(self.queries, QueryDefinition)
-		self.queries.startCursor = startCursor
-		self.queries.endCursor = endCursor
-		return self
-
-
-	def limit(self, limit: int) -> Query:
-		"""
-			Sets the query limit to *amount* entities in the result.
-
-			Specifying an limit of 0 disables the limit (use with care!).
-
-			:param limit: The maximum number of entities.
-			:returns: Returns the query itself for chaining.
-		"""
-		if isinstance(self.queries, QueryDefinition):
-			self.queries.limit = limit
-		elif isinstance(self.queries, list):
-			for query in self.queries:
-				query.limit = limit
-		return self
-
-	def distinctOn(self, keyList: List[str]) -> Query:
-		"""
-			Ensure only entities with distinct values on the fields listed are returned.
-			This will implicitly override your SortOrder as all fields listed in keyList have to be sorted first.
-		"""
-		if isinstance(self.queries, QueryDefinition):
-			self.queries.distinct = keyList
-		elif isinstance(self.queries, list):
-			for query in self.queries:
-				query.distinct = keyList
-		return self
-
-	def getCursor(self) -> Optional[str]:
-		"""
-			Get a valid cursor from the last run of this query.
-
-			The source of this cursor varies depending on what the last call was:
-			- :func:`server.db.Query.run`: A cursor that points immediately behind the
-				last result pulled off the returned iterator.
-			- :func:`server.db.Query.get`:: A cursor that points immediately behind the
-				last result in the returned list.
-
-			:returns: A cursor that can be used in subsequent query requests or None if that query does not support
-				cursors or ther're no more elements to fetch
-		"""
-		if isinstance(self.queries, QueryDefinition):
-			q = self.queries
-		elif isinstance(self.queries, list):
-			q = self.queries[0]
-		return q.currentCursor.decode("ASCII") if q.currentCursor else None
-
-	def getKind(self) -> str:
-		"""
-			:returns: the *current* kind of this query. This may not be the kind this query has been constructed with
-				as relational bones may rewrite this.
-		"""
-		return self.kind
-
-	def _runSingleFilterQuery(self, query: QueryDefinition, limit: int) -> List[Entity]:
-		"""
-			Internal helper function that runs a single query definition on the datastore and returns a list of
-			entities found.
-			:param query: The querydefinition (filters, orders, distinct etc) to run against the datastore
-			:param limit: How many results shoult at most be returned
-			:return: The first *limit* entities that matches this query
-		"""
-		qry = __client__.query(kind=query.kind)
-		for k, v in query.filters.items():
-			key, op = k.split(" ")
-			qry.add_filter(key, op, v)
-		if query.distinct:
-			# Distinct is kinda tricky as all Fieldpaths listed in self._distinct have to be also the first sort orders.
-			# We try to keep the requested order intact if possible, otherwise we'll merge / append it to the end
-			qry.distinct_on = query.distinct
-			newSortOrder = []
-			postPonedOrders = {}
-			for distinctKey, sortTuple in zip_longest(query.distinct, query.orders):
-				if distinctKey and sortTuple:
-					(orderProp, orderDir) = sortTuple
-					if distinctKey == orderProp:
-						newSortOrder.append(sortTuple)
-					elif distinctKey in postPonedOrders:
-						newSortOrder.append((distinctKey, postPonedOrders[distinctKey]))
-						del postPonedOrders[distinctKey]
-					else:
-						newSortOrder.append((distinctKey, SortOrder.Ascending))
-						postPonedOrders[orderProp] = orderDir
-				elif distinctKey:
-					newSortOrder.append((distinctKey, SortOrder.Ascending))
-				elif sortTuple:
-					for k, v in postPonedOrders.items():
-						newSortOrder.append((k, v))
-					postPonedOrders = {}
-					newSortOrder.append(sortTuple)
-			for k, v in postPonedOrders.items():
-				newSortOrder.append((k, v))
-			if newSortOrder != query.orders:
-				logging.warning("Sortorder fixed to %s due to distinct filtering!" % newSortOrder)
-			hasInvertedOrderings = any([x[1] in [SortOrder.InvertedAscending, SortOrder.InvertedDescending]
-			                            for x in newSortOrder])
-			qry.order = [x[0] if x[1] in [SortOrder.Ascending, SortOrder.InvertedDescending] else "-" + x[0]
-			             for x in newSortOrder]
-		else:
-			hasInvertedOrderings = any([x[1] in [SortOrder.InvertedAscending, SortOrder.InvertedDescending]
-			                            for x in query.orders])
-			qry.order = [x[0] if x[1] in [SortOrder.Ascending, SortOrder.InvertedDescending] else "-" + x[0]
-			             for x in query.orders]
-		if dbaccelerator and not IsInTransaction():  # Use the fast-path fetch
-			qry.keys_only()
-			qryRes = qry.fetch(limit=limit, start_cursor=query.startCursor, end_cursor=query.endCursor)
-			res = dbaccelerator.fetchMulti([x.key for x in qryRes])
-		else:
-			qryRes = qry.fetch(limit=limit, start_cursor=query.startCursor, end_cursor=query.endCursor)
-			res = list(qryRes)
-		if os.getenv("DATASTORE_EMULATOR_HOST"):
-			query.currentCursor = qryRes.next_page_token if query.startCursor != qryRes.next_page_token else None
-		else:
-			query.currentCursor = qryRes.next_page_token
-		res = list(res)
-		if hasInvertedOrderings:
-			res.reverse()
-		return res
-
-	def _mergeMultiQueryResults(self, inputRes: List[List[Entity]]) -> List[Entity]:
-		"""
-			Merge the lists of entries into a single list; removing duplicates and restoring sort-order
-			:param inputRes: Nested Lists of Entries returned by each individual query run
-			:return: Sorted & deduplicated list of entries
-		"""
-		seenKeys = set()
-		res = []
-		for subList in inputRes:
-			for entry in subList:
-				key = entry.key
-				if key in seenKeys:
-					continue
-				seenKeys.add(key)
-				res.append(entry)
-		# Fixme: What about filters that mix different inequality filters - we'll now simply ignore any implicit sortorder
-		return self._resortResult(res, {}, self.queries[0].orders)
-
-	def _resortResult(self, entities: List[Entity], filters: Dict[str, DATASTORE_BASE_TYPES],
-					  orders: List[Tuple[str, SortOrder]]) -> List[Entity]:
-		"""
-			Internal helper that takes a (deduplicated) list of entities that has been fetched from different internal
-			queries (the datastore does not support IN filters itself, so we have to query each item in that array
-			separately) and resorts the list so it matches the query again.
-
-			:param entities: List of entities to resort
-			:param filters: The filter used in the query (used to determine implicit sort order by an inequality filter)
-			:param orders: The sort-orders to apply
-			:return: The sorted list
-		"""
-		def getVal(src: Entity, fieldVars: Union[str, Tuple[str]], direction: SortOrder) -> Any:
-			# Descent into the target until we reach the property we're looking for
-			if isinstance(fieldVars, tuple):
-				for fv in fieldVars:
-					if not fv in src:
-						return None
-					src = src[fv]
-			else:
-				if not fieldVars in src:
-					return (str(type(None)), 0)
-				src = src[fieldVars]
-			# Lists are handled differently, here the smallest or largest value determines it's position in the result
-			if isinstance(src, list) and len(src):
-				try:
-					src.sort()
-				except TypeError:
-					# It's a list of dicts or the like for which no useful sort-order is specified
-					pass
-				if direction == SortOrder.Ascending:
-					src = src[0]
-				else:
-					src = src[-1]
-			# We must return this tuple because inter-type comparison isn't possible in Python3 anymore
-			return str(type(src)), src if src is not None else 0
-
-		# Check if we have an inequality filter which implies an sortorder
-		ineqFilter = None
-		for k, _ in filters.items():
-			end = k[-2:]
-			if "<" in end or ">" in end:
-				ineqFilter = k.split(" ")[0]
-				break
-		if ineqFilter and (not orders or not orders[0][0] == ineqFilter):
-			orders = [(ineqFilter, SortOrder.Ascending)] + (orders or [])
-
-		for orderField, direction in orders[::-1]:
-			if orderField == KEY_SPECIAL_PROPERTY:
-				pass  # FIXME !!
-			# entities.sort(key=lambda x: x.key, reverse=direction == SortOrder.Descending)
-			else:
-				try:
-					entities.sort(key=partial(getVal, fieldVars=orderField, direction=direction),
-								  reverse=direction == SortOrder.Descending)
-				except TypeError:
-					# We hit some incomparable types
-					pass
-		return entities
-
-	def _fixKind(self, resultList: List[Entity]) -> List[Entity]:
-		"""
-			Jump to parentKind if nessesary (used in realtions)
-		"""
-		resultList = list(resultList)
-		if resultList and resultList[0].key.kind != self.origKind and resultList[0].key.parent and \
-			resultList[0].key.parent.kind == self.origKind:
-			return list(Get([x.key.parent for x in resultList]))
-		return resultList
-
-	def run(self, limit=-1, **kwargs) -> List[Entity]:
-		"""
-			Run this query.
-
-			It is more efficient to use *limit* if the number of results is known.
-
-			If queried data is wanted as instances of Skeletons, :func:`server.db.Query.fetch`
-			should be used.
-
-			:param limit: Limits the query to the defined maximum entities.
-			:type limit: int
-
-			:param kwargs: Any keyword arguments accepted by datastore_query.QueryOptions().
-
-			:returns: The list of found entities
-
-			:raises: :exc:`BadFilterError` if a filter string is invalid
-			:raises: :exc:`BadValueError` if a filter value is invalid.
-			:raises: :exc:`BadQueryError` if an IN filter in combination with a sort order on\
-			another property is provided
-		"""
-		if self.queries is None:
-			return None
-
-		if self._fulltextQueryString:
-			if IsInTransaction():
-				raise InvalidStateError("Can't run fulltextSearch inside transactions!")
-			qryStr = self._fulltextQueryString
-			self._fulltextQueryString = None  # Reset, so the adapter can still work with this query
-			res = self.srcSkel.customDatabaseAdapter.fulltextSearch(qryStr, self)
-			if not self.srcSkel.customDatabaseAdapter.fulltextSearchGuaranteesQueryConstrains:
-				# Search might yield results that are not included in the listfilter
-				if isinstance(self.queries, dict):  # Just one
-					res = [x for x in res if _entryMatchesQuery(x, self.queries)]
-				else:  # Multi-Query, must match at least one
-					res = [x for x in res if any([_entryMatchesQuery(x, y) for y in self.queries])]
-		elif isinstance(self.queries, list):
-			# We have more than one query to run
-			if self._calculateInternalMultiQueryLimit:
-				limit = self._calculateInternalMultiQueryLimit(self, limit if limit != -1 else self.queries[0].limit)
-			res = []
-			# We run all queries first (preventing multiple round-trips to the server)
-			for singleQuery in self.queries:
-				res.append(self._runSingleFilterQuery(singleQuery, limit if limit != -1 else singleQuery.limit))
-			# Wait for the actual results to arrive and convert the protobuffs to Entries
-			res = [self._fixKind(x) for x in res]
-			if self._customMultiQueryMerge:
-				# We have a custom merge function, use that
-				res = self._customMultiQueryMerge(self, res, limit if limit != -1 else self.queries[0].limit)
-			else:
-				# We must merge (and sort) the results ourself
-				res = self._mergeMultiQueryResults(res)
-		else:  # We have just one single query
-			res = self._fixKind(self._runSingleFilterQuery(self.queries, limit if limit != -1 else self.queries.limit))
-		if conf["viur.debug.traceQueries"]:
-			# orders = self.queries.orders
-			filters = self.queries
-			distinctOn = ""  # "" distinct on %s" % str(self._distinct) if self._distinct else ""
-			if self.kind != self.origKind:
-				logging.debug("Queried %s via %s with filter %s and orders %s. Returned %s results" % (
-				self.origKind, self.kind, filters, distinctOn, len(res)))
-			else:
-				logging.debug("Queried %s with filter %s and orders %s. Returned %s results" % (
-				self.kind, filters, distinctOn, len(res)))
-		if res:
-			self._lastEntry = res[-1]
-		return res
-
-	def fetch(self, limit: int=-1, **kwargs) -> List[SkeletonInstanceRef]:
-		"""
-			Run this query and fetch results as :class:`server.skeleton.SkelList`.
-
-			This function is similar to :func:`server.db.Query.run`, but returns a
-			:class:`server.skeleton.SkelList` instance instead of Entities.
-
-			:warning: The query must be limited!
-
-			If queried data is wanted as instances of Entity, :func:`server.db.Query.run`
-			should be used.
-
-			:param limit: Limits the query to the defined maximum entities.
-				A maxiumum value of 99 entries can be fetched at once.
-
-			:raises: :exc:`BadFilterError` if a filter string is invalid
-			:raises: :exc:`BadValueError` if a filter value is invalid.
-			:raises: :exc:`BadQueryError` if an IN filter in combination with a sort order on
-				another property is provided
-		"""
-		if self.srcSkel is None:
-			raise NotImplementedError("This query has not been created using skel.all()")
-		# limit = limit if limit != -1 else self._limit
-		if limit != -1 and not (0 < limit < 100):
-			logging.error(("Limit", limit))
-			raise NotImplementedError(
-				"This query is not limited! You must specify an upper bound using limit() between 1 and 100")
-		dbRes = self.run(limit)
-		if dbRes is None:
-			return None
-		res = SkelListRef(self.srcSkel)
-		for e in dbRes:
-			skelInstance = SkeletonInstanceRef(self.srcSkel.skeletonCls, clonedBoneMap=self.srcSkel.boneMap)
-			skelInstance.dbEntity = e
-			res.append(skelInstance)
-		res.getCursor = lambda: self.getCursor()
-		return res
-
-	def iter(self):
-		"""
-			Run this query and return an iterator for the results.
-
-			The advantage of this function is, that it allows for iterating
-			over a large result-set, as it hasn't have to be pulled in advance
-			from the data store.
-
-			The disadvantage is, that is supports no caching yet.
-
-			This function intentionally ignores a limit set by :func:`server.db.Query.limit`.
-
-			:warning: If iterating over a large result set, make sure the query supports cursors. \
-			Otherwise, it might not return all results as the AppEngine doesn't maintain the view \
-			for a query for more than ~30 seconds.
-		"""
-		if self.queries is None:  # Noting to pull here
-			raise StopIteration()
-		elif isinstance(self.queries, list):
-			raise ValueError("No iter on Multiqueries")
-		while True:
-			qryRes = self._runSingleFilterQuery(self.queries, 20)
-			yield from qryRes
-			if not self.queries.currentCursor:  # We reached the end of that query
-				break
-			self.queries.startCursor = self.queries.currentCursor
-
-	def getEntry(self) -> Union[None, Entity]:
-		"""
-			Returns only the first entity of the current query.
-
-			:returns: The first entity on success, or None if the result-set is empty.
-		"""
-		try:
-			res = list(self.run(limit=1))[0]
-			return res
-		except (IndexError, TypeError):  # Empty result-set
-			return None
-
-	def getSkel(self) -> Optional[SkeletonInstanceRef]:
-		"""
-			Returns a matching :class:`server.db.skeleton.Skeleton` instance for the
-			current query.
-
-			Its only possible to use this function if this query has been created using
-			:func:`server.skeleton.Skeleton.all`.
-
-			:returns: The Skeleton or None if the result-set is empty.
-		"""
-		if self.srcSkel is None:
-			raise NotImplementedError("This query has not been created using skel.all()")
-		res = self.getEntry()
-		if res is None:
-			return None
-		self.srcSkel.setEntity(res)
-		return self.srcSkel
-
-	def clone(self) -> Query:
-		"""
-			Returns a deep copy of the current query.
-
-			:returns: The cloned query.
-			:rtype: server.db.Query
-		"""
-		res = Query(self.getKind(), self.srcSkel)
-		res.kind = self.kind
-		res.queries = deepcopy(self.queries)
-		# res.filters = deepcopy(self.filters)
-		# res.orders = deepcopy(self.orders)
-		# res._limit = self._limit
-		res._filterHook = self._filterHook
-		res._orderHook = self._orderHook
-		# res._startCursor = self._startCursor
-		# res._endCursor = self._endCursor
-		res._customMultiQueryMerge = self._customMultiQueryMerge
-		res._calculateInternalMultiQueryLimit = self._calculateInternalMultiQueryLimit
-		res.customQueryInfo = self.customQueryInfo
-		res.origKind = self.origKind
-		res._fulltextQueryString = self._fulltextQueryString
-		# res._distinct = self._distinct
-		return res
-
-	def __repr__(self):
-		return "<db.Query on %s with queries %s>" % (self.kind, self.queries)
-
-
-def IsInTransaction() -> bool:
-	return __client__.current_transaction is not None
-
-
-def acquireTransactionSuccessMarker() -> str:
-	"""
-		Generates a token that will be written to the firestore (under "viur-transactionmarker") if the transaction
-		completes successfully. Currently only used by deferredTasks to check if the task should actually execute
-		or if the transaction it was created in failed.
-		:return: Name of the entry in viur-transactionmarker
-	"""
-	txn = __client__.current_transaction
-	assert txn, "acquireTransactionSuccessMarker cannot be called outside an transaction"
-	marker = binascii.b2a_hex(txn.id).decode("ASCII")
-	if not "viurTxnMarkerSet" in dir(txn):
-		e = Entity(Key("viur-transactionmarker", marker))
-		e["creationdate"] = datetime.now()
-		Put(e)
-		txn.viurTxnMarkerSet = True
-	return marker
-
-
-def RunInTransaction(callee: Callable, *args, **kwargs) -> Any:
-	"""
-		Runs the function given in :param:callee inside a transaction.
-		Inside a transaction it's guaranteed that
-		- either all or no changes are written to the datastore
-		- no other transaction is currently reading/writing the entities accessed
-
-		See (transactions)[https://cloud.google.com/datastore/docs/concepts/cloud-datastore-transactions] for more
-		information.
-
-		..Warning: The datastore may produce unexpected results if a entity that have been written inside a transaction
-			is read (or returned in a query) again. In this case you will the the *old* state of that entity. Keep that
-			in mind if wrapping functions to run in a transaction that may have not been designed to handle this case.
-		:param callee: The function that will be run inside a transaction
-		:param args: All args will be passed into the callee
-		:param kwargs: All kwargs will be passed into the callee
-		:return: Whatever the callee function returned
-	"""
-	with __client__.transaction():
-		res = callee(*args, **kwargs)
-	return res
-
-
-__all__ = [KEY_SPECIAL_PROPERTY, DATASTORE_BASE_TYPES, SortOrder, Entity, Key, KeyClass, Put, Get, Delete, AllocateIds,
-		   Conflict, Error, keyHelper, fixUnindexableProperties, GetOrInsert, Query, IsInTransaction,
-=======
 __all__ = [KEY_SPECIAL_PROPERTY, DATASTORE_BASE_TYPES, SortOrder, Entity, Key, KeyClass, Put, Get, Delete, AllocateIDs,
 		   Collision, keyHelper, fixUnindexableProperties, GetOrInsert, Query, QueryDefinition, IsInTransaction,
->>>>>>> 21997731
 		   acquireTransactionSuccessMarker, RunInTransaction]