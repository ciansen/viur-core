--- conflicted
+++ resolved
@@ -4,11 +4,6 @@
 """
 
 import enum
-<<<<<<< HEAD
-import logging
-
-=======
->>>>>>> bdfa5436
 from collections import OrderedDict
 from numbers import Number
 from typing import Callable, Dict, List, Tuple, Union
@@ -16,14 +11,11 @@
 from viur.core.bones.base import BaseBone, ReadFromClientError, ReadFromClientErrorSeverity
 from viur.core.i18n import translate
 
-<<<<<<< HEAD
-SelectBoneValue = Union[str, Number]
+SelectBoneValue = Union[str, Number, enum.Enum]
 """
 Type alias of possible values in a SelectBone. SelectBoneValue can be either a string (str) or a number (Number)
 """
-=======
-SelectBoneValue = Union[str, Number, enum.Enum]
->>>>>>> bdfa5436
+
 SelectBoneMultiple = List[SelectBoneValue]
 """ SelectBoneMultiple is a list of SelectBoneValue elements."""
 
