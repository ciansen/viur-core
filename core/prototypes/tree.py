--- conflicted
+++ resolved
@@ -1,17 +1,9 @@
 import logging
-<<<<<<< HEAD
-from typing import Optional
+from typing import Any, Dict, List, Literal, Optional, Type, Union
 from viur.core import utils, errors, conf, securitykey, db
 from viur.core import forcePost, forceSSL, exposed, internalExposed
 from viur.core.bones import KeyBone, SortIndexBone
-=======
-from time import time
-from typing import Any, Dict, List, Literal, Optional, Type, Union
-
-from viur.core import db, errors, exposed, forcePost, forceSSL, internalExposed, securitykey, utils
-from viur.core.bones import keyBone, numericBone
 from viur.core.cache import flushCache
->>>>>>> df234858
 from viur.core.prototypes import BasicApplication
 from viur.core.skeleton import Skeleton, SkeletonInstance
 from viur.core.tasks import callDeferred
