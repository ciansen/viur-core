--- conflicted
+++ resolved
@@ -1,10 +1,5 @@
 from collections import OrderedDict
-<<<<<<< HEAD
-from viur.core import db, bones, utils, json
-=======
-from viur.core import bones, utils, config
-from viur.core import db
->>>>>>> 14e92619
+from viur.core import db, bones, config, utils, json
 from viur.core.skeleton import SkeletonInstance
 from viur.core.utils import currentRequest
 
