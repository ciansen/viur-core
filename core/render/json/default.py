import json
from collections import OrderedDict
from viur.core import bones, utils, config
from viur.core import db
from viur.core.skeleton import SkeletonInstance
from viur.core.utils import currentRequest
from viur.core.i18n import translate
from datetime import datetime
from typing import Any, Dict, List, Optional, Tuple, Union


class CustomJsonEncoder(json.JSONEncoder):
	"""
		This custom JSON-Encoder for this json-render ensures that translations are evaluated and can be dumped.
	"""

	def default(self, o: Any) -> Any:
		if isinstance(o, translate):
			return str(o)
		elif isinstance(o, datetime):
			return o.isoformat()
		elif isinstance(o, db.Key):
			return db.encodeKey(o)
		return json.JSONEncoder.default(self, o)


class DefaultRender(object):
	kind = "json"

	def __init__(self, parent=None, *args, **kwargs):
		super(DefaultRender, self).__init__(*args, **kwargs)
		self.parent = parent

	def renderBoneStructure(self, bone: bones.baseBone) -> Dict[str, Any]:
		"""
		Renders the structure of a bone.

		This function is used by `renderSkelStructure`.
		can be overridden and super-called from a custom renderer.

		:param bone: The bone which structure should be rendered.
<<<<<<< HEAD
		:type bone: Any bone that inherits from :class:`server.bones.base.BaseBone`.
=======
>>>>>>> df234858

		:return: A dict containing the rendered attributes.
		"""

		# Base bone contents.
		ret = {
			"descr": str(bone.descr),
			"type": bone.type,
			"required": bone.required,
			"params": bone.params,
			"visible": bone.visible,
			"readonly": bone.readOnly,
			"unique": bone.unique.method.value if bone.unique else False,
			"languages": bone.languages,
			"emptyValue": bone.getEmptyValue()
		}
		if bone.multiple and isinstance(bone.multiple, bones.MultipleConstraints):
			ret["multiple"] = {
				"minAmount": bone.multiple.minAmount,
				"maxAmount": bone.multiple.maxAmount,
				"preventDuplicates": bone.multiple.preventDuplicates,
			}
		else:
			ret["multiple"] = bone.multiple

		if bone.type == "relational" or bone.type.startswith("relational."):
			ret.update({
				"type": "%s.%s" % (bone.type, bone.kind),
				"module": bone.module,
				"format": bone.format,
				"using": self.renderSkelStructure(bone.using()) if bone.using else None,
				"relskel": self.renderSkelStructure(bone._refSkelCache())
			})

		elif bone.type == "record" or bone.type.startswith("record."):
			ret.update({
				"format": bone.format,
				"using": self.renderSkelStructure(bone.using())
			})

		elif bone.type == "select" or bone.type.startswith("select."):
			ret.update({
				"values": [(k, str(v)) for k, v in bone.values.items()],
			})

		elif bone.type == "date" or bone.type.startswith("date."):
			ret.update({
				"date": bone.date,
				"time": bone.time
			})

		elif bone.type == "numeric" or bone.type.startswith("numeric."):
			ret.update({
				"precision": bone.precision,
				"min": bone.min,
				"max": bone.max
			})

		elif bone.type == "text" or bone.type.startswith("text."):
			ret.update({
				"validHtml": bone.validHtml,
				"languages": bone.languages
			})

		elif bone.type == "str" or bone.type.startswith("str."):
			ret.update({
				"languages": bone.languages
			})

		return ret

	def renderSkelStructure(self, skel: SkeletonInstance) -> Optional[List[Tuple[str, Dict[str, Any]]]]:
		"""
		Dumps the structure of a :class:`viur.core.skeleton.Skeleton`.

		:param skel: Skeleton which structure will be processed.

		:returns: The rendered dictionary.
		"""
		if isinstance(skel, dict):
			return None
		res = OrderedDict()
		for key, bone in skel.items():
			res[key] = self.renderBoneStructure(bone)
		return [(key, val) for key, val in res.items()]

	def renderSingleBoneValue(self, value: Any,
							  bone: bones.baseBone,
							  skel: SkeletonInstance,
							  key
							  ) -> Union[Dict, str, None]:
		"""
		Renders the value of a bone.

		This function is used by :func:`collectSkelData`.
		It can be overridden and super-called from a custom renderer.

		:param bone: The bone which value should be rendered.
<<<<<<< HEAD
		:type bone: Any bone that inherits from :class:`server.bones.base.BaseBone`.
=======
>>>>>>> df234858

		:return: A dict containing the rendered attributes.
		"""
		if isinstance(bone, bones.RelationalBone):
			if isinstance(value, dict):
				return {
<<<<<<< HEAD
					"dest": self.renderSkelValues(value["dest"], injectDownloadURL=isinstance(bone, bones.FileBone)),
					"rel": self.renderSkelValues(value["rel"], injectDownloadURL=isinstance(bone, bones.FileBone)) if
					value["rel"] else None,
=======
					"dest": self.renderSkelValues(value["dest"], injectDownloadURL=isinstance(bone, bones.fileBone)),
					"rel": (self.renderSkelValues(value["rel"], injectDownloadURL=isinstance(bone, bones.fileBone))
							if value["rel"] else None),
>>>>>>> df234858
				}
		elif isinstance(bone, bones.RecordBone):
			return self.renderSkelValues(value)
		elif isinstance(bone, bones.PasswordBone):
			return ""
		else:
			return value
		return None

	def renderBoneValue(self, bone: bones.baseBone, skel: SkeletonInstance, key: str) -> Union[List, Dict, None]:
		boneVal = skel[key]
		if bone.languages and bone.multiple:
			res = {}
			for language in bone.languages:
				if boneVal and language in boneVal and boneVal[language]:
					res[language] = [self.renderSingleBoneValue(v, bone, skel, key) for v in boneVal[language]]
				else:
					res[language] = []
		elif bone.languages:
			res = {}
			for language in bone.languages:
				if boneVal and language in boneVal and boneVal[language]:
					res[language] = self.renderSingleBoneValue(boneVal[language], bone, skel, key)
				else:
					res[language] = None
		elif bone.multiple:
			res = [self.renderSingleBoneValue(v, bone, skel, key) for v in boneVal] if boneVal else None
		else:
			res = self.renderSingleBoneValue(boneVal, bone, skel, key)
		return res

	def renderSkelValues(self, skel: SkeletonInstance, injectDownloadURL: bool = False) -> Optional[Dict]:
		"""
		Prepares values of one :class:`viur.core.skeleton.Skeleton` or a list of skeletons for output.

		:param skel: Skeleton which contents will be processed.
		"""
		if skel is None:
			return None
		elif isinstance(skel, dict):
			return skel
		res = {}
		for key, bone in skel.items():
			res[key] = self.renderBoneValue(bone, skel, key)
		if injectDownloadURL and "dlkey" in skel and "name" in skel:
			res["downloadUrl"] = utils.downloadUrlFor(skel["dlkey"], skel["name"], derived=False,
													  expires=config.conf["viur.render.json.downloadUrlExpiration"])
		return res

	def renderEntry(self, skel: SkeletonInstance, actionName, params=None):
		if isinstance(skel, list):
			vals = [self.renderSkelValues(x) for x in skel]
			struct = self.renderSkelStructure(skel[0])
			errors = None
		elif isinstance(skel, SkeletonInstance):
			vals = self.renderSkelValues(skel)
			struct = self.renderSkelStructure(skel)
			errors = [{"severity": x.severity.value, "fieldPath": x.fieldPath, "errorMessage": x.errorMessage,
					   "invalidatedFields": x.invalidatedFields} for x in skel.errors]
		else:  # Hopefully we can pass it directly...
			vals = skel
			struct = None
			errors = None
		res = {
			"values": vals,
			"structure": struct,
			"errors": errors,
			"action": actionName,
			"params": params
		}
		currentRequest.get().response.headers["Content-Type"] = "application/json"
		return json.dumps(res, cls=CustomJsonEncoder)

	def view(self, skel: SkeletonInstance, action="view", params=None, *args, **kwargs):
		return self.renderEntry(skel, action, params)

	def add(self, skel: SkeletonInstance, action="add", params=None, **kwargs):
		return self.renderEntry(skel, action, params)

	def edit(self, skel: SkeletonInstance, action="edit", params=None, **kwargs):
		return self.renderEntry(skel, action, params)

	def list(self, skellist, action="list", params=None, **kwargs):
		res = {}
		skels = []

		if skellist:
			for skel in skellist:
				skels.append(self.renderSkelValues(skel))

			res["cursor"] = skellist.getCursor()
			res["structure"] = self.renderSkelStructure(skellist.baseSkel)
		else:
			res["structure"] = None
			res["cursor"] = None

		res["skellist"] = skels
		res["action"] = action
		res["params"] = params
		currentRequest.get().response.headers["Content-Type"] = "application/json"
		return json.dumps(res, cls=CustomJsonEncoder)

	def editSuccess(self, skel: SkeletonInstance, params=None, **kwargs):
		return self.renderEntry(skel, "editSuccess", params)

	def addSuccess(self, skel: SkeletonInstance, params=None, **kwargs):
		return self.renderEntry(skel, "addSuccess", params)

	def addDirSuccess(self, rootNode, path, dirname, params=None, *args, **kwargs):
		return json.dumps("OKAY")

	def listRootNodes(self, rootNodes, tpl=None, params=None):
		for rn in rootNodes:
			rn["key"] = db.encodeKey(rn["key"])
		return json.dumps(rootNodes)

	def listRootNodeContents(self, subdirs, entrys, tpl=None, params=None, **kwargs):
		res = {
			"subdirs": subdirs
		}

		skels = []

		for skel in entrys:
			skels.append(self.renderSkelValues(skel))

		res["entrys"] = skels
		return json.dumps(res, cls=CustomJsonEncoder)

	def renameSuccess(self, rootNode, path, src, dest, params=None, *args, **kwargs):
		return json.dumps("OKAY")

	def copySuccess(self, srcrepo, srcpath, name, destrepo, destpath, type, deleteold, params=None, *args, **kwargs):
		return json.dumps("OKAY")

	def deleteSuccess(self, skel: SkeletonInstance, params=None, *args, **kwargs):
		return json.dumps("OKAY")

	def reparentSuccess(self, obj, tpl=None, params=None, *args, **kwargs):
		return json.dumps("OKAY")

	def setIndexSuccess(self, obj, tpl=None, params=None, *args, **kwargs):
		return json.dumps("OKAY")

	def cloneSuccess(self, tpl=None, params=None, *args, **kwargs):
		return json.dumps("OKAY")<|MERGE_RESOLUTION|>--- conflicted
+++ resolved
@@ -39,10 +39,7 @@
 		can be overridden and super-called from a custom renderer.
 
 		:param bone: The bone which structure should be rendered.
-<<<<<<< HEAD
-		:type bone: Any bone that inherits from :class:`server.bones.base.BaseBone`.
-=======
->>>>>>> df234858
+		:type bone: Any bone that inherits from :class:`server.bones.BaseBone`.
 
 		:return: A dict containing the rendered attributes.
 		"""
@@ -141,25 +138,16 @@
 		It can be overridden and super-called from a custom renderer.
 
 		:param bone: The bone which value should be rendered.
-<<<<<<< HEAD
 		:type bone: Any bone that inherits from :class:`server.bones.base.BaseBone`.
-=======
->>>>>>> df234858
 
 		:return: A dict containing the rendered attributes.
 		"""
 		if isinstance(bone, bones.RelationalBone):
 			if isinstance(value, dict):
 				return {
-<<<<<<< HEAD
-					"dest": self.renderSkelValues(value["dest"], injectDownloadURL=isinstance(bone, bones.FileBone)),
-					"rel": self.renderSkelValues(value["rel"], injectDownloadURL=isinstance(bone, bones.FileBone)) if
-					value["rel"] else None,
-=======
 					"dest": self.renderSkelValues(value["dest"], injectDownloadURL=isinstance(bone, bones.fileBone)),
 					"rel": (self.renderSkelValues(value["rel"], injectDownloadURL=isinstance(bone, bones.fileBone))
 							if value["rel"] else None),
->>>>>>> df234858
 				}
 		elif isinstance(bone, bones.RecordBone):
 			return self.renderSkelValues(value)
