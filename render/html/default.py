# -*- coding: utf-8 -*-

<<<<<<< HEAD
import codecs
import logging
import os
from collections import OrderedDict, namedtuple
from typing import Any, Dict, List, Union

from jinja2 import ChoiceLoader, Environment, FileSystemLoader

from viur.core import errors, securitykey, utils
from viur.core.bones import *
from viur.core.i18n import TranslationExtension
from viur.core.skeleton import BaseSkeleton, RefSkel, SkeletonInstance, skeletonByKind
from viur.core.utils import currentLanguage, currentRequest
from . import utils as jinjaUtils
from .wrap import ListWrapper
=======
from viur.core import utils, request, errors, securitykey, db
from viur.core.skeleton import SkeletonInstance, RefSkel, skeletonByKind, SkeletonInstance
from viur.core.bones import *
from viur.core.i18n import TranslationExtension
from collections import OrderedDict
from jinja2 import Environment, FileSystemLoader, ChoiceLoader, BytecodeCache
from viur.core.i18n import translate, LanguageWrapper
import os, logging, codecs
from collections import namedtuple
from viur.core.utils import currentRequest, currentSession, currentLanguage
>>>>>>> 5899a791

KeyValueWrapper = namedtuple("KeyValueWrapper", ["key", "descr"])


class Render(object):
	"""
		The core jinja2 render.

		This is the bridge between your ViUR modules and your templates.
		First, the default jinja2-api is exposed to your templates. See http://jinja.pocoo.org/ for
		more information. Second, we'll pass data das global variables to templates depending on the
		current action.

			- For list() we'll pass `skellist` - a :py:class:`server.render.jinja2.default.SkelListWrapper` instance
			- For view(): skel - a dictionary with values from the skeleton prepared for use inside html
			- For add()/edit: a dictionary as `skel` with `values`, `structure` and `errors` as keys.

		Third, a bunch of global filters (like urlencode) and functions (getEntry, ..) are available  to templates.

		See the ViUR Documentation for more information about functions and data available to jinja2 templates.

		Its possible for modules to extend the list of filters/functions available to templates by defining
		a function called `jinjaEnv`. Its called from the render when the environment is first created and
		can extend/override the functionality exposed to templates.

	"""
	kind = "html"
	listTemplate = "list"
	viewTemplate = "view"
	addTemplate = "add"
	editTemplate = "edit"
	addSuccessTemplate = "add_success"
	editSuccessTemplate = "edit_success"
	deleteSuccessTemplate = "delete_success"
	listRepositoriesTemplate = "list_repositories"
	listRootNodeContentsTemplate = "list_rootNode_contents"
	addDirSuccessTemplate = "add_dir_success"
	renameSuccessTemplate = "rename_success"
	copySuccessTemplate = "copy_success"

	reparentSuccessTemplate = "reparent_success"
	setIndexSuccessTemplate = "setindex_success"
	cloneSuccessTemplate = "clone_success"

	__haveEnvImported_ = False

	def __init__(self, parent=None, *args, **kwargs):
		super(Render, self).__init__(*args, **kwargs)
		if not Render.__haveEnvImported_:
			# We defer loading our plugins to this point to avoid circular imports
			# noinspection PyUnresolvedReferences
			from . import env
			Render.__haveEnvImported_ = True
		self.parent = parent

	def getTemplateFileName(self, template, ignoreStyle=False):
		"""
			Returns the filename of the template.

			This function decides in which language and which style a given template is rendered.
			The style is provided as get-parameters for special-case templates that differ from
			their usual way.

			It is advised to override this function in case that
			:func:`server.render.jinja2.default.Render.getLoaders` is redefined.

			:param template: The basename of the template to use.
			:type template: str

			:param ignoreStyle: Ignore any maybe given style hints.
			:type ignoreStyle: bool

			:returns: Filename of the template
			:rtype: str
		"""
		validChars = "abcdefghijklmnopqrstuvwxyz1234567890-"
		if "htmlpath" in dir(self):
			htmlpath = self.htmlpath
		else:
			htmlpath = "html"
		currReq = currentRequest.get()
		if not ignoreStyle \
				and "style" in currReq.kwargs \
				and all([x in validChars for x in currReq.kwargs["style"].lower()]):
			stylePostfix = "_" + currReq.kwargs["style"]
		else:
			stylePostfix = ""
		lang = currentLanguage.get()  # session.current.getLanguage()
		fnames = [template + stylePostfix + ".html", template + ".html"]
		if lang:
			fnames = [os.path.join(lang, template + stylePostfix + ".html"),
					  template + stylePostfix + ".html",
					  os.path.join(lang, template + ".html"),
					  template + ".html"]
		for fn in fnames:  # check subfolders
			prefix = template.split("_")[0]
			if os.path.isfile(os.path.join(utils.projectBasePath, htmlpath, prefix, fn)):
				return ("%s/%s" % (prefix, fn))
		for fn in fnames:  # Check the templatefolder of the application
			if os.path.isfile(os.path.join(utils.projectBasePath, htmlpath, fn)):
				return fn
		for fn in fnames:  # Check the fallback
			if os.path.isfile(os.path.join(utils.projectBasePath, "viur", "core", "template", fn)):
				return fn
		raise errors.NotFound("Template %s not found." % template)

	def getLoaders(self):
		"""
			Return the list of Jinja2 loaders which should be used.

			May be overridden to provide an alternative loader
			(e.g. for fetching templates from the datastore).
		"""
		if "htmlpath" in dir(self):
			htmlpath = self.htmlpath
		else:
			htmlpath = "html/"

		return ChoiceLoader([FileSystemLoader(htmlpath), FileSystemLoader("viur/core/template/")])

	def renderBoneStructure(self, bone):
		"""
		Renders the structure of a bone.

		This function is used by :func:`renderSkelStructure`.
		can be overridden and super-called from a custom renderer.

		:param bone: The bone which structure should be rendered.
		:type bone: Any bone that inherits from :class:`server.bones.base.baseBone`.

		:return: A dict containing the rendered attributes.
		:rtype: dict
		"""

		# Base bone contents.
		ret = {
			"descr": str(bone.descr),
			"type": bone.type,
			"required": bone.required,
			"multiple": bone.multiple,
			"params": bone.params,
			"visible": bone.visible,
			"readOnly": bone.readOnly
		}

		if bone.type == "relational" or bone.type.startswith("relational."):
			ret.update({
				"type": bone.type,
				"module": bone.module,
				"format": bone.format,
				"using": self.renderSkelStructure(bone.using()) if bone.using else None,
				"relskel": self.renderSkelStructure(bone._refSkelCache())
			})

		elif bone.type == "select" or bone.type.startswith("select."):
			ret.update({
				"values": {k: str(v) for (k, v) in bone.values.items()},
				"multiple": bone.multiple
			})

		elif bone.type == "date" or bone.type.startswith("date."):
			ret.update({
				"date": bone.date,
				"time": bone.time
			})

		elif bone.type == "numeric" or bone.type.startswith("numeric."):
			ret.update({
				"precision": bone.precision,
				"min": bone.min,
				"max": bone.max
			})

		elif bone.type == "text" or bone.type.startswith("text."):
			ret.update({
				"validHtml": bone.validHtml,
				"languages": bone.languages
			})

		elif bone.type == "str" or bone.type.startswith("str."):
			ret.update({
				"languages": bone.languages,
				"multiple": bone.multiple
			})
		elif bone.type == "captcha" or bone.type.startswith("captcha."):
			ret.update({
				"publicKey": bone.publicKey,
			})

		return ret

	def renderSkelStructure(self, skel):
		"""
			Dumps the structure of a :class:`server.db.skeleton.Skeleton`.

			:param skel: Skeleton which structure will be processed.
			:type skel: server.db.skeleton.Skeleton

			:returns: The rendered dictionary.
			:rtype: dict
		"""
		res = OrderedDict()

		for key, bone in skel.items():
			if "__" in key or not isinstance(bone, baseBone):
				continue

			res[key] = self.renderBoneStructure(bone)

			if key in skel.errors:
				res[key]["error"] = skel.errors[key]
			else:
				res[key]["error"] = None

		return res

	def renderBoneValue(self, bone, skel, key, boneValue, isLanguageWrapped: bool = False):
		"""
		Renders the value of a bone.

		This function is used by :func:`collectSkelData`.
		It can be overridden and super-called from a custom renderer.

		:param bone: The bone which value should be rendered.
		:type bone: Any bone that inherits from :class:`server.bones.base.baseBone`.

		:return: A dict containing the rendered attributes.
		:rtype: dict
		"""
		if bone.languages and not isLanguageWrapped:
			res = LanguageWrapper(bone.languages)
			if isinstance(boneValue, dict):
				for language in bone.languages:
					if language in boneValue:
						res[language] = self.renderBoneValue(bone, skel, key, boneValue[language], True)
			return res
		elif bone.type == "select" or bone.type.startswith("select."):
			skelValue = boneValue
			if isinstance(skelValue, list):
				return {
					val: bone.values.get(val, val) for val in boneValue
				}
			elif skelValue in bone.values:
				return KeyValueWrapper(skelValue, bone.values[skelValue])
			return KeyValueWrapper(skelValue, str(skelValue))

		elif bone.type == "relational" or bone.type.startswith("relational."):
			if isinstance(boneValue, list):
				tmpList = []
				for k in boneValue:
					if bone.using is not None and k["rel"]:
						usingData = self.collectSkelData(k["rel"])
					else:
						usingData = None
					tmpList.append({
						"dest": self.collectSkelData(k["dest"]),
						"rel": usingData
					})
				return tmpList
			elif isinstance(boneValue, dict):
				if bone.using is not None and boneValue["rel"]:
					usingData = self.collectSkelData(boneValue["rel"])
				else:
					usingData = None
				return {
					"dest": self.collectSkelData(boneValue["dest"]),
					"rel": usingData
				}
		elif bone.type == "record" or bone.type.startswith("record."):
			value = boneValue
			if value:
				ret = []
				for entry in value:
					ret.append(self.collectSkelData(entry))
				return ret

		elif bone.type == "key":
			return db.encodeKey(boneValue) if boneValue else None

		else:
			return boneValue

		return None

	def collectSkelData(self, skel):
		"""
			Prepares values of one :class:`server.db.skeleton.Skeleton` or a list of skeletons for output.

			:param skel: Skeleton which contents will be processed.
			:type skel: server.db.skeleton.Skeleton

			:returns: A dictionary or list of dictionaries.
			:rtype: dict | list
		"""
		# logging.error("collectSkelData %s", skel)
		if isinstance(skel, list):
			return [self.collectSkelData(x) for x in skel]
		res = {}
		for key, bone in skel.items():
			val = self.renderBoneValue(bone, skel, key, skel[key])
			res[key] = val
			if isinstance(res[key], list):
				res[key] = ListWrapper(res[key])
		return res

	def add(self, skel, tpl=None, params=None, *args, **kwargs):
		"""
			Renders a page for adding an entry.

			The template must construct the HTML-form on itself; the required information
			are passed via skel.structure, skel.value and skel.errors.

			A jinja2-macro, which builds such kind of forms, is shipped with the server.

			Any data in \*\*kwargs is passed unmodified to the template.

			:param skel: Skeleton of the entry which should be created.
			:type skel: server.db.skeleton.Skeleton

			:param tpl: Name of a different template, which should be used instead of the default one.
			:type tpl: str

			:param params: Optional data that will be passed unmodified to the template
			:type params: object

			:return: Returns the emitted HTML response.
			:rtype: str
		"""
		if not tpl and "addTemplate" in dir(self.parent):
			tpl = self.parent.addTemplate

		tpl = tpl or self.addTemplate
		template = self.getEnv().get_template(self.getTemplateFileName(tpl))
		skeybone = baseBone(descr="SecurityKey", readOnly=True, visible=False)
		skel.skey = skeybone
		skel["skey"] = securitykey.create()
		if currentRequest.get().kwargs.get("nomissing") == "1":
			if isinstance(skel, SkeletonInstance):
				super(SkeletonInstance, skel).__setattr__("errors", {})
		return template.render(skel={"structure": self.renderSkelStructure(skel),
									 "errors": skel.errors,
									 "value": self.collectSkelData(skel)},
								params=params, **kwargs)

	def edit(self, skel, tpl=None, params=None, **kwargs):
		"""
			Renders a page for modifying an entry.

			The template must construct the HTML-form on itself; the required information
			are passed via skel.structure, skel.value and skel.errors.

			A jinja2-macro, which builds such kind of forms, is shipped with the server.

			Any data in \*\*kwargs is passed unmodified to the template.

			:param skel: Skeleton of the entry which should be modified.
			:type skel: server.db.skeleton.Skeleton

			:param tpl: Name of a different template, which should be used instead of the default one.
			:type tpl: str

			:param params: Optional data that will be passed unmodified to the template
			:type params: object

			:return: Returns the emitted HTML response.
			:rtype: str
		"""
		if not tpl and "editTemplate" in dir(self.parent):
			tpl = self.parent.editTemplate

		tpl = tpl or self.editTemplate
		template = self.getEnv().get_template(self.getTemplateFileName(tpl))
		skeybone = baseBone(descr="SecurityKey", readOnly=True, visible=False)
		skel.skey = skeybone
		skel["skey"] = securitykey.create()

		if currentRequest.get().kwargs.get("nomissing") == "1":
			if isinstance(skel, SkeletonInstance):
				super(SkeletonInstance, skel).__setattr__("errors", {})

		return template.render(skel={"structure": self.renderSkelStructure(skel),
									 "errors": skel.errors,
									 "value": self.collectSkelData(skel)},
							   params=params, **kwargs)

	def addSuccess(self, skel, tpl=None, params=None, *args, **kwargs):
		"""
			Renders a page, informing that the entry has been successfully created.

			:param skel: Skeleton which contains the data of the new entity
			:type skel: server.db.skeleton.Skeleton

			:param tpl: Name of a different template, which should be used instead of the default one.
			:type tpl: str

			:param params: Optional data that will be passed unmodified to the template
			:type params: object

			:return: Returns the emitted HTML response.
			:rtype: str
		"""
		if not tpl:
			if "addSuccessTemplate" in dir(self.parent):
				tpl = self.parent.addSuccessTemplate
			else:
				tpl = self.addSuccessTemplate

		template = self.getEnv().get_template(self.getTemplateFileName(tpl))
		res = self.collectSkelData(skel)

		return template.render({"skel": res}, params=params, **kwargs)

	def editSuccess(self, skel, tpl=None, params=None, *args, **kwargs):
		"""
			Renders a page, informing that the entry has been successfully modified.

			:param skel: Skeleton which contains the data of the modified entity
			:type skel: server.db.skeleton.Skeleton

			:param tpl: Name of a different template, which should be used instead of the default one.
			:type tpl: str

			:param params: Optional data that will be passed unmodified to the template
			:type params: object

			:return: Returns the emitted HTML response.
			:rtype: str
		"""
		if not tpl:
			if "editSuccessTemplate" in dir(self.parent):
				tpl = self.parent.editSuccessTemplate
			else:
				tpl = self.editSuccessTemplate

		template = self.getEnv().get_template(self.getTemplateFileName(tpl))
		res = self.collectSkelData(skel)
		return template.render(skel=res, params=params, **kwargs)

	def deleteSuccess(self, skel, tpl=None, params=None, *args, **kwargs):
		"""
			Renders a page, informing that the entry has been successfully deleted.

			The provided parameters depend on the application calling this:
			List and Hierarchy pass the id of the deleted entry, while Tree passes
			the rootNode and path.

			:param params: Optional data that will be passed unmodified to the template
			:type params: object

			:param tpl: Name of a different template, which should be used instead of the default one.
			:type tpl: str

			:return: Returns the emitted HTML response.
			:rtype: str
		"""
		if not tpl:
			if "deleteSuccessTemplate" in dir(self.parent):
				tpl = self.parent.deleteSuccessTemplate
			else:
				tpl = self.deleteSuccessTemplate

		template = self.getEnv().get_template(self.getTemplateFileName(tpl))
		return template.render(params=params, **kwargs)

	def list(self, skellist, tpl=None, params=None, **kwargs):
		"""
			Renders a list of entries.

			Any data in \*\*kwargs is passed unmodified to the template.

			:param skellist: List of Skeletons with entries to display.
			:type skellist: server.db.skeleton.SkelList

			:param tpl: Name of a different template, which should be used instead of the default one.
			:param: tpl: str

			:param params: Optional data that will be passed unmodified to the template
			:type params: object

			:return: Returns the emitted HTML response.
			:rtype: str
		"""
		if not tpl and "listTemplate" in dir(self.parent):
			tpl = self.parent.listTemplate
		tpl = tpl or self.listTemplate
		try:
			fn = self.getTemplateFileName(tpl)
		except errors.HTTPException as e:  # Not found - try default fallbacks
			tpl = "list"
		template = self.getEnv().get_template(self.getTemplateFileName(tpl))
		# resList = []
		# for skel in skellist:
		#	resList.append(self.collectSkelData(skel))
		for skel in skellist:
			skel.renderPreparation = self.renderBoneValue
		return template.render(skellist=skellist, params=params, **kwargs)  # SkelListWrapper(resList, skellist)

	def listRootNodes(self, repos, tpl=None, params=None, **kwargs):
		"""
			Renders a list of available repositories.

			:param repos: List of repositories (dict with "key"=>Repo-Key and "name"=>Repo-Name)
			:type repos: list

			:param tpl: Name of a different template, which should be used instead of the default one.
			:param: tpl: str

			:param params: Optional data that will be passed unmodified to the template
			:type params: object

			:return: Returns the emitted HTML response.
			:rtype: str
		"""
		if "listRepositoriesTemplate" in dir(self.parent):
			tpl = tpl or self.parent.listTemplate
		if not tpl:
			tpl = self.listRepositoriesTemplate
		try:
			fn = self.getTemplateFileName(tpl)
		except errors.HTTPException as e:  # Not found - try default fallbacks
			tpl = "list"
		template = self.getEnv().get_template(self.getTemplateFileName(tpl))
		return template.render(repos=repos, params=params, **kwargs)

	def view(self, skel, tpl=None, params=None, **kwargs):
		"""
			Renders a single entry.

			Any data in \*\*kwargs is passed unmodified to the template.

			:param skel: Skeleton to be displayed.
			:type skellist: server.db.skeleton.Skeleton

			:param tpl: Name of a different template, which should be used instead of the default one.
			:param: tpl: str

			:param params: Optional data that will be passed unmodified to the template
			:type params: object

			:return: Returns the emitted HTML response.
			:rtype: str
		"""
		if not tpl and "viewTemplate" in dir(self.parent):
			tpl = self.parent.viewTemplate

		tpl = tpl or self.viewTemplate
		template = self.getEnv().get_template(self.getTemplateFileName(tpl))

		if isinstance(skel, SkeletonInstance):
			# res = self.collectSkelData(skel)
			skel.renderPreparation = self.renderBoneValue
		return template.render(skel=skel, params=params, **kwargs)

	## Extended functionality for the Tree-Application ##
	def listRootNodeContents(self, subdirs, entries, tpl=None, params=None, **kwargs):
		"""
			Renders the contents of a given RootNode.

			This differs from list(), as one level in the tree-application may contains two different
			child-types: Entries and folders.

			:param subdirs: List of (sub-)directories on the current level
			:type repos: list

			:param entries: List of entries of the current level
			:type entries: server.db.skeleton.SkelList

			:param tpl: Name of a different template, which should be used instead of the default one
			:param: tpl: str

			:param params: Optional data that will be passed unmodified to the template
			:type params: object

			:return: Returns the emitted HTML response.
			:rtype: str
		"""
		if "listRootNodeContentsTemplate" in dir(self.parent):
			tpl = tpl or self.parent.listRootNodeContentsTemplate
		else:
			tpl = tpl or self.listRootNodeContentsTemplate
		template = self.getEnv().get_template(self.getTemplateFileName(tpl))
		return template.render(subdirs=subdirs, entries=[self.collectSkelData(x) for x in entries], params=params,
							   **kwargs)

	def addDirSuccess(self, rootNode, path, dirname, params=None, *args, **kwargs):
		"""
			Renders a page, informing that the directory has been successfully created.

			:param rootNode: RootNode-key in which the directory has been created
			:type rootNode: str

			:param path: Path in which the directory has been created
			:type path: str

			:param dirname: Name of the newly created directory
			:type dirname: str

			:param params: Optional data that will be passed unmodified to the template
			:type params: object

			:return: Returns the emitted HTML response.
			:rtype: str
		"""

		tpl = self.addDirSuccessTemplate
		if "addDirSuccessTemplate" in dir(self.parent):
			tpl = self.parent.addDirSuccessTemplate
		template = self.getEnv().get_template(self.getTemplateFileName(tpl))
		return template.render(rootNode=rootNode, path=path, dirname=dirname, params=params)

	def renameSuccess(self, rootNode, path, src, dest, params=None, *args, **kwargs):
		"""
			Renders a page, informing that the entry has been successfully renamed.

			:param rootNode: RootNode-key in which the entry has been renamed
			:type rootNode: str

			:param path: Path in which the entry has been renamed
			:type path: str

			:param src: Old name of the entry
			:type src: str

			:param dest: New name of the entry
			:type dest: str

			:param params: Optional data that will be passed unmodified to the template
			:type params: object

			:return: Returns the emitted HTML response.
			:rtype: str
		"""
		tpl = self.renameSuccessTemplate
		if "renameSuccessTemplate" in dir(self.parent):
			tpl = self.parent.renameSuccessTemplate
		template = self.getEnv().get_template(self.getTemplateFileName(tpl))
		return template.render(rootNode=rootNode, path=path, src=src, dest=dest, params=params)

	def copySuccess(self, srcrepo, srcpath, name, destrepo, destpath, type, deleteold, params=None, *args, **kwargs):
		"""
			Renders a page, informing that an entry has been successfully copied/moved.

			:param srcrepo: RootNode-key from which has been copied/moved
			:type srcrepo: str

			:param srcpath: Path from which the entry has been copied/moved
			:type srcpath: str

			:param name: Name of the entry which has been copied/moved
			:type name: str

			:param destrepo: RootNode-key to which has been copied/moved
			:type destrepo: str

			:param destpath: Path to which the entries has been copied/moved
			:type destpath: str

			:param type: "entry": Copy/Move an entry, everything else: Copy/Move an directory
			:type type: str

			:param deleteold: "0": Copy, "1": Move
			:type deleteold: str

			:param params: Optional data that will be passed unmodified to the template
			:type params: object

			:return: Returns the emitted HTML response.
			:rtype: str
		"""
		tpl = self.copySuccessTemplate
		if "copySuccessTemplate" in dir(self.parent):
			tpl = self.parent.copySuccessTemplate
		template = self.getEnv().get_template(self.getTemplateFileName(tpl))
		return template.render(srcrepo=srcrepo, srcpath=srcpath, name=name, destrepo=destrepo, destpath=destpath,
							   type=type, deleteold=deleteold, params=params)

	def reparentSuccess(self, obj, tpl=None, params=None, **kwargs):
		"""
			Renders a page informing that the item was successfully moved.

			:param obj: ndb.Expando instance of the item that was moved.
			:type obj: ndb.Expando

			:param tpl: Name of a different template, which should be used instead of the default one
			:type tpl: str

			:param params: Optional data that will be passed unmodified to the template
			:type params: object
		"""
		if not tpl:
			if "reparentSuccessTemplate" in dir(self.parent):
				tpl = self.parent.reparentSuccessTemplate
			else:
				tpl = self.reparentSuccessTemplate

		template = self.getEnv().get_template(self.getTemplateFileName(tpl))
		return template.render(repoObj=obj, params=params, **kwargs)

	def setIndexSuccess(self, obj, tpl=None, params=None, *args, **kwargs):
		"""
			Renders a page informing that the items sortindex was successfully changed.

			:param obj: ndb.Expando instance of the item that was changed
			:type obj: ndb.Expando

			:param tpl: Name of a different template, which should be used instead of the default one
			:type tpl: str

			:param params: Optional data that will be passed unmodified to the template
			:type params: object

			:return: Returns the emitted HTML response.
			:rtype: str
		"""
		if not tpl:
			if "setIndexSuccessTemplate" in dir(self.parent):
				tpl = self.parent.setIndexSuccessTemplate
			else:
				tpl = self.setIndexSuccessTemplate

		template = self.getEnv().get_template(self.getTemplateFileName(tpl))
		return template.render(skel=obj, repoObj=obj, params=params, **kwargs)

	def cloneSuccess(self, tpl=None, params=None, *args, **kwargs):
		"""
			Renders a page informing that the items sortindex was successfully changed.

			:param obj: ndb.Expando instance of the item that was changed
			:type obj: ndb.Expando

			:param tpl: Name of a different template, which should be used instead of the default one
			:type tpl: str

			:param params: Optional data that will be passed unmodified to the template
			:type params: object

			:return: Returns the emitted HTML response.
			:rtype: str
		"""
		if not tpl:
			if "cloneSuccessTemplate" in dir(self.parent):
				tpl = self.parent.cloneSuccessTemplate
			else:
				tpl = self.cloneSuccessTemplate

		template = self.getEnv().get_template(self.getTemplateFileName(tpl))
		return template.render(params=params, **kwargs)

	def renderEmail(self,
					dests: List[str],
					file: str = None,
					template: str = None,
					skel: Union[None, Dict, BaseSkeleton, List[BaseSkeleton]] = None,
					params: Any = None,
					**kwargs
					) -> str:
		"""
			Renders an email.

			:param dests: Destination recipients.


			:param file: The name of a template from the deploy/emails directory.

			:param template: This string is interpreted as the template contents. Alternative to load from template file.

			:param skel: Skeleton or dict which data to supply to the template.

			:param params: Optional data that will be passed unmodified to the template

			:return: Returns the rendered email body.
		"""
		user = utils.getCurrentUser()
<<<<<<< HEAD

		if isinstance(skel, BaseSkeleton):
=======
		if isinstance(skel, SkeletonInstance):
>>>>>>> 5899a791
			res = self.collectSkelData(skel)
		elif isinstance(skel, list) and all([isinstance(x, SkeletonInstance) for x in skel]):
			res = [self.collectSkelData(x) for x in skel]
		else:
			res = skel

		if file is not None:
			try:
				tpl = self.getEnv().from_string(codecs.open("emails/" + file + ".email", "r", "utf-8").read())
			except Exception as err:
				logging.exception(err)
				tpl = self.getEnv().get_template(file + ".email")
		else:
			tpl = self.getEnv().from_string(template)

		return tpl.render(skel=res, dests=dests, user=user, params=params, **kwargs)

	def getEnv(self):
		"""
			Constucts the Jinja2 environment.

			If an application specifies an jinja2Env function, this function
			can alter the environment before its used to parse any template.

			:returns: Extended Jinja2 environment.
			:rtype: jinja2.Environment
		"""

		def mkLambda(func, s):
			return lambda *args, **kwargs: func(s, *args, **kwargs)

		if not "env" in dir(self):
			loaders = self.getLoaders()
			self.env = Environment(loader=loaders, extensions=["jinja2.ext.do", "jinja2.ext.loopcontrols", TranslationExtension])
			self.env.trCache = {}

			# Import functions.
			for name, func in jinjaUtils.getGlobalFunctions().items():
				self.env.globals[name] = mkLambda(func, self)

			# Import filters.
			for name, func in jinjaUtils.getGlobalFilters().items():
				self.env.filters[name] = mkLambda(func, self)

			# Import extensions.
			for ext in jinjaUtils.getGlobalExtensions():
				self.env.add_extension(ext)

			# Import module-specific environment, if available.
			if "jinjaEnv" in dir(self.parent):
				self.env = self.parent.jinjaEnv(self.env)

		return self.env<|MERGE_RESOLUTION|>--- conflicted
+++ resolved
@@ -1,33 +1,22 @@
 # -*- coding: utf-8 -*-
-
-<<<<<<< HEAD
 import codecs
 import logging
 import os
-from collections import OrderedDict, namedtuple
+from collections import OrderedDict
+from collections import namedtuple
 from typing import Any, Dict, List, Union
 
-from jinja2 import ChoiceLoader, Environment, FileSystemLoader
-
-from viur.core import errors, securitykey, utils
+from jinja2 import Environment, FileSystemLoader, ChoiceLoader
+
+from viur.core import db
+from viur.core import utils, errors, securitykey
 from viur.core.bones import *
+from viur.core.i18n import LanguageWrapper
 from viur.core.i18n import TranslationExtension
-from viur.core.skeleton import BaseSkeleton, RefSkel, SkeletonInstance, skeletonByKind
-from viur.core.utils import currentLanguage, currentRequest
+from viur.core.skeleton import BaseSkeleton, SkeletonInstance
+from viur.core.utils import currentRequest, currentLanguage
 from . import utils as jinjaUtils
 from .wrap import ListWrapper
-=======
-from viur.core import utils, request, errors, securitykey, db
-from viur.core.skeleton import SkeletonInstance, RefSkel, skeletonByKind, SkeletonInstance
-from viur.core.bones import *
-from viur.core.i18n import TranslationExtension
-from collections import OrderedDict
-from jinja2 import Environment, FileSystemLoader, ChoiceLoader, BytecodeCache
-from viur.core.i18n import translate, LanguageWrapper
-import os, logging, codecs
-from collections import namedtuple
-from viur.core.utils import currentRequest, currentSession, currentLanguage
->>>>>>> 5899a791
 
 KeyValueWrapper = namedtuple("KeyValueWrapper", ["key", "descr"])
 
@@ -801,12 +790,8 @@
 			:return: Returns the rendered email body.
 		"""
 		user = utils.getCurrentUser()
-<<<<<<< HEAD
-
-		if isinstance(skel, BaseSkeleton):
-=======
+
 		if isinstance(skel, SkeletonInstance):
->>>>>>> 5899a791
 			res = self.collectSkelData(skel)
 		elif isinstance(skel, list) and all([isinstance(x, SkeletonInstance) for x in skel]):
 			res = [self.collectSkelData(x) for x in skel]
