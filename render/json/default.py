# -*- coding: utf-8 -*-
import json
from server import bones
from collections import OrderedDict
<<<<<<< HEAD
import logging
=======
from server import errors, request

>>>>>>> a29866ba
class DefaultRender( object ):
	
	def __init__(self, parent=None, *args, **kwargs ):
		super( DefaultRender,  self ).__init__( *args, **kwargs )
	
	def renderSkelStructure(self, skel ):
		"""Dumps the Structure of a Skeleton"""
		if isinstance( skel, dict ):
			return( None )
		res = OrderedDict()
		for key, bone in skel.items() :
			if "__" not in key:
				_bone = getattr( skel, key )
				if( isinstance( _bone, bones.baseBone ) ):
					res[ key ] = {	"descr": _(_bone.descr), 
								"type": _bone.type, 
								"visible":_bone.visible,
								"required": _bone.required,
								"readonly": _bone.readOnly, 
								"params": _bone.params
								}
					if key in skel.errors.keys():
						res[ key ][ "error" ] = skel.errors[ key ]
					else:
						res[ key ][ "error" ] = None
					if isinstance( _bone, bones.relationalBone ):
						if isinstance( _bone, bones.hierarchyBone ):
							boneType = "hierarchy"
						elif isinstance( _bone, bones.treeItemBone ):
							boneType = "treeitem"
						else:
							boneType = "relational"
						res[key]["type"]="%s.%s" % (boneType,_bone.type)
						res[key]["multiple"]=_bone.multiple
						res[key]["format"] = _bone.format
					if( isinstance( _bone, bones.treeDirBone ) ):
							boneType = "treedir"
							res[key]["type"]="%s.%s" % (boneType,_bone.type)
							res[key]["multiple"]=_bone.multiple
					if ( isinstance( _bone, bones.selectOneBone ) or  isinstance( _bone, bones.selectMultiBone ) ):
						res[key]["values"] = dict( [(k,_(v)) for (k,v) in _bone.values.items() ] )
					if ( isinstance( _bone, bones.dateBone ) ):
						res[key]["time"] = _bone.time
						res[key]["date"] = _bone.date
					if( isinstance( _bone, bones.textBone ) ):
						res[key]["validHtml"] = _bone.validHtml
					if( isinstance( _bone, bones.stringBone ) ):
						res[key]["multiple"] = _bone.multiple
					if( isinstance( _bone, bones.numericBone )):
						res[key]["precision"] = _bone.precision
						res[key]["min"] = _bone.min
						res[key]["max"] = _bone.max
					if( isinstance( _bone, bones.documentBone ) ):
						res[key]["extensions"] = [ self.renderTextExtension( x ) for x in _bone.extensions ]
		return( [ (key, val) for key, val in res.items()] )
	
	def renderTextExtension(self, ext ):
		e = ext()
		return( {"name": e.name, 
				"descr": _( e.descr ), 
				"skel": self.renderSkelStructure( e.dataSkel() ) } )
	
	def renderSkelValues( self, skel ):
		"""Prepares Values of one Skeleton for Output"""
		if isinstance( skel, dict ):
			return( skel )
		res = {}
		for key in dir( skel ):
			if "__" not in key:
				_bone = getattr( skel, key )
				if isinstance( _bone, bones.dateBone ):
					if _bone.value:
						if _bone.date and _bone.time:
							res[key] = _bone.value.strftime("%d.%m.%Y %H:%M:%S")
						elif _bone.date:
							res[key] = _bone.value.strftime("%d.%m.%Y")
						else:
							res[key] = _bone.value.strftime("%H:%M:%S")
				elif( isinstance( _bone, bones.baseBone ) ):
					res[key] = _bone.value
		return res
		
	def view( self, skel, listname="view", *args, **kwargs ):
		res = {	"values": self.renderSkelValues( skel ), 
				"structure": self.renderSkelStructure( skel ) }
		request.current.get().response.headers['Content-Type'] = "application/json"
		return( json.dumps( res ) )
		
	def add( self, skel, **kwargs ):
		return( self.view( skel ) )

	def edit( self, skel, **kwargs ):
		return( self.view( skel ) )

	def list( self, skellist, **kwargs ):
		res = {}
		skels = []
		for skel in skellist:
			skels.append( self.renderSkelValues( skel ) )
		res["skellist"] = skels
		if( len( skellist )>0 ):
			res["structure"] = self.renderSkelStructure( skellist[0] )
		else:
			res["structure"] = None
		res["cursor"] = skellist.cursor
		request.current.get().response.headers['Content-Type'] = "application/json"
		return( json.dumps( res ) )

	def editItemSuccess(self, *args, **kwargs ):
		return( json.dumps("OKAY") )
		
	def addItemSuccess(self, *args, **kwargs ):
		return( json.dumps("OKAY") )
		
	def deleteItemSuccess(self, *args, **kwargs ):
		return( json.dumps("OKAY") )

	def addDirSuccess(self, *args, **kwargs ):
		return( json.dumps( "OKAY") )

	def listRootNodes(self, rootNodes ):
		return( json.dumps( rootNodes ) )
		
	def listRootNodeContents(self, subdirs, entrys, **kwargs ):
		res = { "subdirs": subdirs }
		skels = []
		for skel in entrys:
			skels.append( self.renderSkelValues( skel ) )
		res["entrys"] = skels
		return( json.dumps( res ) )
	
	def renameSuccess(self, *args, **kwargs ):
		return( json.dumps( "OKAY") )

	def copySuccess(self, *args, **kwargs ):
		return( json.dumps( "OKAY") )

	def deleteSuccess(self, *args, **kwargs ):
		return( json.dumps( "OKAY") )

	def reparentSuccess(self, *args, **kwargs ):
		return( json.dumps( "OKAY") )

	def setIndexSuccess(self, *args, **kwargs ):
		return( json.dumps( "OKAY") )<|MERGE_RESOLUTION|>--- conflicted
+++ resolved
@@ -2,12 +2,8 @@
 import json
 from server import bones
 from collections import OrderedDict
-<<<<<<< HEAD
-import logging
-=======
 from server import errors, request
 
->>>>>>> a29866ba
 class DefaultRender( object ):
 	
 	def __init__(self, parent=None, *args, **kwargs ):
