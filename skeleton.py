# -*- coding: utf-8 -*-

from server.bones import baseBone, boneFactory, dateBone, selectOneBone, relationalBone, stringBone
from collections import OrderedDict
from threading import local
from server import db
from time import time
from google.appengine.api import search
from server.config import conf
from server import utils
from server.tasks import CallableTask, CallableTaskBase, callDeferred
import inspect, os, sys
from server.errors import ReadFromClientError
import logging, copy
from random import random


class BoneCounter(local):
	def __init__(self):
		self.count = 0

_boneCounter = BoneCounter()

class MetaSkel( type ):
	"""
		This is the meta class for Skeletons.
		It is used to enforce several restrictions on bone names, etc.
	"""
	_skelCache = {}
	__reservedKeywords_ = [ "self", "cursor", "amount", "orderby", "orderdir",
	                        "style", "items", "keys", "values" ]
	def __init__( cls, name, bases, dct ):
		kindName = cls.kindName
		if kindName and kindName in MetaSkel._skelCache.keys():
			isOkay = False
			relNewFileName = inspect.getfile(cls).replace( os.getcwd(),"" )
			relOldFileName = inspect.getfile( MetaSkel._skelCache[ kindName ] ).replace( os.getcwd(),"" )
			if relNewFileName.strip(os.path.sep).startswith("server"):
				#The currently processed skeleton is from the server.* package
				pass
			elif relOldFileName.strip(os.path.sep).startswith("server"):
				#The old one was from server - override it
				MetaSkel._skelCache[ kindName ] = cls
				isOkay = True
			else:
				raise ValueError("Duplicate definition for %s in %s and %s" % (kindName, relNewFileName, relOldFileName) )
		#	raise NotImplementedError("Duplicate definition of %s" % kindName)
		relFileName = inspect.getfile(cls).replace( os.getcwd(),"" )
		if not relFileName.strip(os.path.sep).startswith("skeletons") and not relFileName.strip(os.path.sep).startswith("server"): # and any( [isinstance(x,baseBone) for x in [ getattr(cls,y) for y in dir( cls ) if not y.startswith("_") ] ] ):
			if not "viur_doc_build" in dir(sys): #Do not check while documentation build
				raise NotImplementedError("Skeletons must be defined in /skeletons/")
		if kindName:
			MetaSkel._skelCache[ kindName ] = cls
		for key in dir( cls ):
			if isinstance( getattr( cls, key ), baseBone ):
				if key.lower()!=key:
					raise AttributeError( "Bonekeys must be lowercase" )
				if "." in key:
					raise AttributeError( "Bonekeys cannot not contain a dot (.) - got %s" % key )
				if key in MetaSkel.__reservedKeywords_:
					raise AttributeError( "Your bone cannot have any of the following keys: %s" % str( MetaSkel.__reservedKeywords_ ) )
			if key == "postProcessSerializedData":
				raise AttributeError( "postProcessSerializedData is deprecated! Use postSavedHandler instead." )
		return( super( MetaSkel, cls ).__init__( name, bases, dct ) )

def skeletonByKind( kindName ):
	if not kindName:
		return( None )
	assert kindName in MetaSkel._skelCache, "Unknown skeleton '%s'" % kindName
	return MetaSkel._skelCache[ kindName ]

def listKnownSkeletons():
	return list(MetaSkel._skelCache.keys())[:]

class Skeleton( object ):
	""" 
		This is a container-object holding information about one database entity.

		It has to be sub-classed with individual information about the kindName of the entities
		and its specific data attributes, the so called bones.
		The Skeleton stores its bones in an :class:`OrderedDict`-Instance, so the definition order of the
		contained bones remains constant.

		:ivar id: This bone stores the current database key of this entity. \
		Assigning to this bones value is dangerous and does *not* affect the actual key its stored in.
		:vartype id: server.bones.baseBone

		:ivar creationdate: The date and time where this entity has been created.
		:vartype creationdate: server.bones.dateBone

		:ivar changedate: The date and time of the last change to this entity.
		:vartype changedate: server.bones.dateBone
	"""
	__metaclass__ = MetaSkel

	def __setattr__(self, key, value):
		if "_Skeleton__isInitialized_" in dir( self ) and not key in ["_Skeleton__currentDbKey_"]:
			logging.error(key)
			raise AttributeError("You cannot directly modify the skeleton instance. Use [] instead!")
		if not "__dataDict__" in dir( self ):
			super( Skeleton, self ).__setattr__( "__dataDict__", OrderedDict() )
		if not "__" in key:
			if isinstance( value , baseBone ):
				self.__dataDict__[ key ] =  value
			elif key in self.__dataDict__.keys(): #Allow setting a bone to None again
				self.__dataDict__[ key ] =  value
		super( Skeleton, self ).__setattr__( key, value )

	def __delattr__(self, key):
		if "_Skeleton__isInitialized_" in dir( self ):
			raise AttributeError("You cannot directly modify the skeleton instance. Use [] instead!")

		if( key in dir( self ) ):
			super( Skeleton, self ).__delattr__( key )
		else:
			del self.__dataDict__[key]

	def __getattribute__(self, item):
		isOkay = False
		if item.startswith("_") or item in ["kindName","searchIndex", "enforceUniqueValuesFor","all","fromDB",
						    "toDB", "items","keys","values","setValues","getValues","errors","fromClient",
						    "preProcessBlobLocks","preProcessSerializedData","postSavedHandler",
						    "postDeletedHandler", "delete","clone","getSearchDocumentFields","subSkels",
						    "subSkel","refresh","writeRandomIndex"]:
			isOkay = True
		elif not "_Skeleton__isInitialized_" in dir( self ):
			isOkay = True
		if isOkay:
			return( super( Skeleton, self ).__getattribute__(item ))
		else:
			raise AttributeError("Use [] to access your bones!")

	def __contains__(self, item):
		return( item in self.__dataDict__.keys() )

	def items(self):
		return( self.__dataDict__.items() )

	def keys(self):
		return( self.__dataDict__.keys() )

	def values(self):
		return( self.__dataDict__.values() )

	kindName = "" # To which kind we save our data to
	searchIndex = None # If set, use this name as the index-name for the GAE search API
	enforceUniqueValuesFor = None # If set, enforce that the values of that bone are unique.
	writeRandomIndex = False # If set, allow orderby 'random' queries
	subSkels = {} # List of pre-defined sub-skeletons of this type


	# The "key" bone stores the current database key of this skeleton.
	# Warning: Assigning to this bones value is dangerous and does *not* affect the actual key
	# its stored in
	key = baseBone( descr="key", readOnly=True, visible=False )

	# The date (including time) when this entry has been created
	creationdate = dateBone( descr="created at",
	                         readOnly=True, visible=False,
	                         creationMagic=True, indexed=True  )

	# The last date (including time) when this entry has been updated
	changedate = dateBone( descr="updated at",
	                       readOnly=True, visible=False,
	                       updateMagic=True, indexed=True, )

	@classmethod
	def subSkel(cls, name, *args):
		"""
			Creates a new sub-skeleton as part of the current skeleton.

			A sub-skeleton is a copy of the original skeleton, containing only a subset of its bones.
			To define sub-skeletons, use the subSkels property of the Skeleton object.

			By passing multiple sub-skeleton names to this function, a sub-skeleton with the union of
			all bones of the specified sub-skeletons is returned.

			If an entry called "*" exists in the subSkels-dictionary, the bones listed in this entry
			will always be part of the generated sub-skeleton.

			:param name: Name of the sub-skeleton (that's the key of the subSkels dictionary); \
						Multiple names can be specified.
			:type name: str

			:return: The sub-skeleton of the specified type.
			:rtype: server.skeleton.Skeleton
		"""
		skel = cls()

		if "*" in skel.subSkels.keys():
			boneList = skel.subSkels["*"][:]
		else:
			boneList = []

		subSkelNames = [name] + list(args)

		for name in subSkelNames:
			if not name in skel.subSkels.keys():
				raise ValueError("Unknown sub-skeleton %s for skel %s" % (name, skel.kindName))
			boneList.extend( skel.subSkels[name][:] )

		for key, bone in skel.items():
			if key in ["key"]:
				keepBone = True
			else:
				keepBone = key in boneList

			if not keepBone: #Test if theres a prefix-match that allows it
				for boneKey in boneList:
					if boneKey.endswith("*") and key.startswith(boneKey[:-1]):
						keepBone = True
						break

			if not keepBone: #Remove that bone from the skeleton
				skel[key] = None

		return skel


	def __init__( self, kindName=None, _cloneFrom=None, *args,  **kwargs ):
		"""
			Initializes a Skeleton.
			
			:param kindName: If set, it overrides the kindName of the current class.
			:type kindName: str
		"""
		super(Skeleton, self).__init__(*args, **kwargs)
		self.kindName = kindName or self.kindName
		self.errors = {}
		self.__currentDbKey_ = None
		self.__dataDict__ = OrderedDict()
		if _cloneFrom:
			for key, bone in _cloneFrom.__dataDict__.items():
				self.__dataDict__[ key ] = copy.deepcopy( bone )
			if self.enforceUniqueValuesFor:
				uniqueProperty = (self.enforceUniqueValuesFor[0] if isinstance( self.enforceUniqueValuesFor, tuple ) else self.enforceUniqueValuesFor)
				if not uniqueProperty in self.keys():
					raise( ValueError("Cant enforce unique variables for unknown bone %s" % uniqueProperty ) )
		else:
			tmpList = []

			for key in dir(self):
				bone = getattr( self, key )
				if not "__" in key and isinstance( bone , boneFactory ):
					tmpList.append( (key, bone) )
			tmpList.sort( key=lambda x: x[1].idx )
			for key, bone in tmpList:
				#bone = copy.copy( bone )
				bone = bone()
				self.__dataDict__[ key ] = bone
			if self.enforceUniqueValuesFor:
				uniqueProperty = (self.enforceUniqueValuesFor[0] if isinstance( self.enforceUniqueValuesFor, tuple ) else self.enforceUniqueValuesFor)
				if not uniqueProperty in [ key for (key,bone) in tmpList ]:
					raise( ValueError("Cant enforce unique variables for unknown bone %s" % uniqueProperty ) )
		self.__isInitialized_ = True

	def clone(self):
		"""
			Creates a stand-alone copy of the current Skeleton object.

			:returns: The stand-alone copy of the object.
			:rtype: Skeleton
		"""
		return( type( self )( _cloneFrom=self ) )

	def __setitem__(self, name, value):
		if value is None and name in self.__dataDict__.keys():
			del self.__dataDict__[ name ]
		elif isinstance( value, baseBone ):
			self.__dataDict__[ name ] = value
		elif isinstance( value, boneFactory ):
			self.__dataDict__[ name ] = value()
		elif value:
			raise ValueError("Expected a instance of baseBone, a boneFactory or None, got %s instead." % type(value))

	def __getitem__(self, name ):
		return( self.__dataDict__[name] )

	def __delitem__(self, key):
		del self.__dataDict__[ key ]

	def all(self):
		"""
			Create a query with the current Skeletons kindName.

			:returns: A db.Query object which allows for entity filtering and sorting.
			:rtype: :class:`server.db.Query`
		"""
		return( db.Query( self.kindName, srcSkelClass=self ) )

	def fromDB( self, key ):
		"""
			Load entity with *key* from the data store into the Skeleton.

			Reads all available data of entity kind *kindName* and the key *key*
			from the data store into the Skeleton structure's bones. Any previous
			data of the bones will discard.

			To store a Skeleton object to the data store, see :func:`~server.skeleton.Skeleton.toDB`.

			:param key: A :class:`server.DB.Key`, :class:`server.DB.Query`, or string,\
			from which the data shall be fetched.
			:type key: server.DB.Key | DB.Query | str

			:returns: True on success; False if the given key could not be found.
			:rtype: bool

		"""
		if isinstance(key, basestring ):
			try:
				key = db.Key( key )
			except db.BadKeyError:
				key = unicode( key )
				if key.isdigit():
					key = long( key )
				elif not len(key):
					raise ValueError("fromDB called with empty key!")
				key = db.Key.from_path( self.kindName, key )
		if not isinstance( key, db.Key ):
			raise ValueError("fromDB expects an db.Key instance, an string-encoded key or a long as argument, got \"%s\" instead" % key )
		if key.kind() !=  self.kindName: # Wrong Kind
			return( False )
		try:
			dbRes = db.Get( key )
		except db.EntityNotFoundError:
			return( False )
		if dbRes is None:
			return( False )
		self.setValues( dbRes )
		key = str( dbRes.key() )
		self.__currentDbKey_ = key
		return( True )

	def toDB( self, clearUpdateTag=False ):
		"""
			Store current Skeleton entity to data store.

			Stores the current data of this instance into the database.
			If an *key* value is set to the object, this entity will ne updated;
			Otherwise an new entity will be created.

			To read a Skeleton object from the data store, see :func:`~server.skeleton.Skeleton.fromDB`.

			:param clearUpdateTag: If True, this entity won't be marked dirty;
			This avoids from being fetched by the background task updating relations.
			:type clearUpdateTag: bool

			:returns: The data store key of the entity.
			:rtype: str
		"""
		def txnUpdate( key, mergeFrom, clearUpdateTag ):
			blobList = set()
			skel = type(mergeFrom)()
			# Load the current values from Datastore or create a new, empty db.Entity
			if not key:
				dbObj = db.Entity( skel.kindName )
				oldBlobLockObj = None
			else:
				k = db.Key( key )
				assert k.kind()==skel.kindName, "Cannot write to invalid kind!"
				try:
					dbObj = db.Get( k )
				except db.EntityNotFoundError:
					dbObj = db.Entity( k.kind(), id=k.id(), name=k.name(), parent=k.parent() )
				else:
					skel.setValues( dbObj )
				try:
					oldBlobLockObj = db.Get(db.Key.from_path("viur-blob-locks",str(k)))
				except:
					oldBlobLockObj = None
			if skel.enforceUniqueValuesFor: # Remember the old lock-object (if any) we might need to delete
				uniqueProperty = (skel.enforceUniqueValuesFor[0] if isinstance( skel.enforceUniqueValuesFor, tuple ) else skel.enforceUniqueValuesFor)
				if "%s.uniqueIndexValue" % uniqueProperty in dbObj.keys():
					oldUniquePropertyValue = dbObj[ "%s.uniqueIndexValue" % uniqueProperty ]
				else:
					oldUniquePropertyValue = None

			# Merge the values from mergeFrom in
			for key, bone in skel.items():
				if key in mergeFrom.keys() and mergeFrom[ key ]:
					bone.mergeFrom( mergeFrom[ key ] )

			unindexed_properties = []
			for key, _bone in skel.items():
				tmpKeys = dbObj.keys()
				dbObj = _bone.serialize( key, dbObj )
				newKeys = [ x for x in dbObj.keys() if not x in tmpKeys ] #These are the ones that the bone added
				if not _bone.indexed:
					unindexed_properties += newKeys
				blobList.update( _bone.getReferencedBlobs() )
				#if _bone.searchable and not skel.searchIndex:
				#	tags += [ tag for tag in _bone.getSearchTags() if (tag not in tags and len(tag)<400) ]
			#if tags:
			#	dbObj["viur_tags"] = tags
			if clearUpdateTag:
				dbObj["viur_delayed_update_tag"] = 0 #Mark this entity as Up-to-date.
			else:
				dbObj["viur_delayed_update_tag"] = time() #Mark this entity as dirty, so the background-task will catch it up and update its references.
			dbObj.set_unindexed_properties( unindexed_properties )
			dbObj = skel.preProcessSerializedData( dbObj )
			if self.writeRandomIndex: # Write our Random-Index if requested
				dbObj["viur_randomidx"] = random()
			if skel.enforceUniqueValuesFor:
				uniqueProperty = (skel.enforceUniqueValuesFor[0] if isinstance( skel.enforceUniqueValuesFor, tuple ) else skel.enforceUniqueValuesFor)
				# Check if the property is really unique
				newVal = skel[ uniqueProperty ].getUniquePropertyIndexValue()
				lockObj = None
				if newVal is not None:
					try:
						lockObj = db.Get( db.Key.from_path( "%s_uniquePropertyIndex" % skel.kindName, newVal ) )
						try:
							ourKey = str( dbObj.key() )
						except: #Its not an update but an insert, no key yet
							ourKey = None
						if lockObj["references"] != ourKey: #This value has been claimed, and that not by us
							raise ValueError("The value of property %s has been recently claimed!" % uniqueProperty )
					except db.EntityNotFoundError: #No lockObj found for that value, we can use that
						pass
					dbObj[ "%s.uniqueIndexValue" % uniqueProperty ] = newVal
				else:
					if "%s.uniqueIndexValue" % uniqueProperty in dbObj.keys():
						del dbObj[ "%s.uniqueIndexValue" % uniqueProperty ]
			if not skel.searchIndex:
				# We generate the searchindex using the full skel, not this (maybe incomplete one)
				tags = []
				for key, _bone in skel.items():
					if _bone.searchable:
						tags += [ tag for tag in _bone.getSearchTags() if (tag not in tags and len(tag)<400) ]
				dbObj["viur_tags"] = tags
			db.Put( dbObj ) #Write the core entry back
			# Now write the blob-lock object
			blobList = skel.preProcessBlobLocks( blobList )
			if blobList is None:
				raise ValueError("Did you forget to return the bloblist somewhere inside getReferencedBlobs()?")
			if oldBlobLockObj is not None:
				oldBlobs = set(oldBlobLockObj["active_blob_references"] if oldBlobLockObj["active_blob_references"] is not None else [])
				removedBlobs = oldBlobs-blobList
				oldBlobLockObj["active_blob_references"] = list(blobList)
				if oldBlobLockObj["old_blob_references"] is None:
					oldBlobLockObj["old_blob_references"] = [x for x in removedBlobs]
				else:
					tmp = set(oldBlobLockObj["old_blob_references"]+[x for x in removedBlobs])
					oldBlobLockObj["old_blob_references"] = [x for x in (tmp-blobList)]
				oldBlobLockObj["has_old_blob_references"] = oldBlobLockObj["old_blob_references"] is not None and len(oldBlobLockObj["old_blob_references"])>0
				oldBlobLockObj["is_stale"] = False
				db.Put( oldBlobLockObj )
			else: #We need to create a new blob-lock-object
				blobLockObj = db.Entity( "viur-blob-locks", name=str( dbObj.key() ) )
				blobLockObj["active_blob_references"] = list(blobList)
				blobLockObj["old_blob_references"] = []
				blobLockObj["has_old_blob_references"] = False
				blobLockObj["is_stale"] = False
				db.Put( blobLockObj )
			if skel.enforceUniqueValuesFor:
				# Now update/create/delete the lock-object
				if newVal != oldUniquePropertyValue or not lockObj:
					if oldUniquePropertyValue is not None:
						try:
							db.Delete( db.Key.from_path( "%s_uniquePropertyIndex" % skel.kindName, oldUniquePropertyValue ) )
						except:
							logging.warning("Cannot delete stale lock-object")
					if newVal is not None:
						newLockObj = db.Entity( "%s_uniquePropertyIndex" % skel.kindName, name=newVal )
						newLockObj["references"] = str( dbObj.key() )
						db.Put( newLockObj )
			return( str( dbObj.key() ), dbObj, skel )
		# END of txnUpdate subfunction

		key = self.__currentDbKey_
		if not isinstance(clearUpdateTag,bool):
			raise ValueError("Got an unsupported type %s for clearUpdateTag. toDB doesn't accept a key argument any more!" % str(type(clearUpdateTag)))

		# Allow bones to perform outstanding "magic" operations before saving to db
		for bkey,_bone in self.items():
			_bone.performMagic( isAdd=(key==None) )

		# Run our SaveTxn
		if db.IsInTransaction():
			key, dbObj, skel = txnUpdate(key, self, clearUpdateTag)
		else:
			key, dbObj, skel = db.RunInTransactionOptions(db.TransactionOptions(xg=True),
			                                                txnUpdate, key, self, clearUpdateTag)

		# Perform post-save operations (postProcessSerializedData Hook, Searchindex, ..)
		self["key"].value = str(key)
		self.__currentDbKey_ = str(key)
		if self.searchIndex: #Add a Document to the index if an index specified
			fields = []

			for boneName, bone in skel.items():
				if bone.searchable:
					fields.extend(bone.getSearchDocumentFields(boneName))

			fields = skel.getSearchDocumentFields( fields )
			if fields:
				try:
					doc = search.Document(doc_id="s_"+str(key), fields= fields )
					search.Index(name=skel.searchIndex).put( doc )
				except:
					pass

			else: #Remove the old document (if any)
				try:
					search.Index( name=self.searchIndex ).remove( "s_"+str(key) )
				except:
					pass

		for boneName, bone in skel.items():
			bone.postSavedHandler(boneName, skel, key, dbObj)

		skel.postSavedHandler(key, dbObj)

		if not clearUpdateTag:
			updateRelations(key, time() + 1)

		return( key )


	def preProcessBlobLocks(self, locks):
		"""
			Can be overridden to modify the list of blobs referenced by this skeleton
		"""
		return( locks )

	def preProcessSerializedData(self, entity):
		"""
			Can be overridden to modify the :class:`server.db.Entity` before its actually
			written to the data store.
		"""
		return( entity )

	def getSearchDocumentFields(self, fields):
		"""
			Can be overridden to modify the list of search document fields before they are
			added to the index.
		"""
		return( fields )

	def postSavedHandler(self, key, dbObj ):
		"""
			Can be overridden to perform further actions after the entity has been written
			to the data store.
		"""
		pass

	def postDeletedHandler(self, key):
		"""
			Can be overridden to perform further actions after the entity has been deleted
			from the data store.
		"""


	def delete( self ):
		"""
			Deletes the entity associated with the current Skeleton from the data store.
		"""
		def txnDelete( key ):
			if self.enforceUniqueValuesFor:
				#Ensure that we delete any lock objects remaining for this entry
				uniqueProperty = (self.enforceUniqueValuesFor[0] if isinstance( self.enforceUniqueValuesFor, tuple ) else self.enforceUniqueValuesFor)
				try:
					dbObj = db.Get( db.Key( key ) )
					if  "%s.uniqueIndexValue" % uniqueProperty in dbObj.keys():
						db.Delete( db.Key.from_path( "%s_uniquePropertyIndex" % self.kindName, dbObj[ "%s.uniqueIndexValue" % uniqueProperty ] ) )
				except db.EntityNotFoundError:
					pass
			# Delete the blob-key lock object
			try:
				lockObj = db.Get(db.Key.from_path("viur-blob-locks", str(key)))
			except:
				lockObj = None
			if lockObj is not None:
				if lockObj["old_blob_references"] is None and lockObj["active_blob_references"] is None:
					db.Delete( lockObj ) #Nothing to do here
				elif lockObj["old_blob_references"] is None:
					lockObj["old_blob_references"] = lockObj["active_blob_references"]
				elif lockObj["active_blob_references"] is None:
					pass #Nothing to do here
				else:
					lockObj["old_blob_references"] += lockObj["active_blob_references"]
				lockObj["active_blob_references"] = []
				lockObj["is_stale"] = True
				lockObj["has_old_blob_references"] = True
				db.Put(lockObj)
			db.Delete( db.Key( key ) )
		key = self.__currentDbKey_
		if key is None:
			raise ValueError("This skeleton is not in the database (anymore?)!")
		skel = type( self )()
		if not skel.fromDB( key ):
			raise ValueError("This skeleton is not in the database (anymore?)!")
		db.RunInTransactionOptions(db.TransactionOptions(xg=True), txnDelete, key )
		for boneName, _bone in skel.items():
			_bone.postDeletedHandler( skel, boneName, key )
		skel.postDeletedHandler( key )
		if self.searchIndex:
			try:
				search.Index( name=self.searchIndex ).remove( "s_"+str(key) )
			except:
				pass
		self.__currentDbKey_ = None

	def setValues( self, values, key=False ):
		"""
			Load *values* into Skeleton, without validity checks.

			This function is usually used to merge values fetched from the database into the
			current skeleton instance.

			:warning: Performs no error-checking for invalid values! Its possible to set invalid values
			which may break the serialize/deserialize function of the related bone!

			If no bone could be found for a given key, this key is ignored. Any values of other bones
			not mentioned in *values* remain unchanged.
			
			:param values: A dictionary with values.
			:type values: dict
			:param key: If given, this allows to set the current database unique key.
			:type key: server.db.Key | None
		"""
		for bkey,_bone in self.items():
			if isinstance( _bone, baseBone ):
				if bkey=="key":
					try:
						# Reading the value from db.Entity
						_bone.value = str( values.key() )
					except:
						# Is it in the dict?
						if "key" in values.keys():
							_bone.value = str( values["key"] )
						else: #Ingore the key value
							pass
				else:
					_bone.unserialize( bkey, values )

		if key is not False:
			assert key is None or isinstance( key, db.Key ), "Key must be None or a db.Key instance"

			if key is None:
				self.__currentDbKey_ = None
				self["key"].value = ""
			else:
				self.__currentDbKey_ = str( key )
				self["key"].value = self.__currentDbKey_

	def getValues(self):
		"""
			Returns the current bones of the Skeleton as a dictionary.

			:returns: Dictionary, where the keys are the bones and the values the current values.
			:rtype: dict
		"""
		res = {}

		for key,_bone in self.items():
			res[ key ] = _bone.value

		return( res )

	def fromClient( self, data ):
		"""
			Load supplied *data* into Skeleton.

			This function works similar to :func:`~server.skeleton.Skeleton.setValues`, except that
			the values retrieved from *data* are checked against the bones and their validity checks.

			Even if this function returns False, all bones are guaranteed to be in a valid state.
			The ones which have been read correctly are set to their valid values;
			Bones with invalid values are set back to a safe default (None in most cases).
			So its possible to call :func:`~server.skeleton.Skeleton.toDB` afterwards even if reading
			data with this function failed (through this might violates the assumed consistency-model).
			
			:param data: Dictionary from which the data is read.
			:type data: dict

			:returns: True if all data was successfully read and taken by the Skeleton's bones.\
			False otherwise (eg. some required fields where missing or invalid).
			:rtype: bool
		"""
		complete = True
		super(Skeleton,self).__setattr__( "errors", {} )

		for key, _bone in self.items():
			if _bone.readOnly:
				continue

			error = _bone.fromClient( key, data )
			if isinstance( error, ReadFromClientError ):
				self.errors.update( error.errors )
				if error.forceFail:
					complete = False
			else:
				self.errors[ key ] = error

			if error  and _bone.required:
				complete = False
				logging.info("%s throws error: %s" % (key, error))

		if self.enforceUniqueValuesFor:
			uniqueProperty = (self.enforceUniqueValuesFor[0] if isinstance( self.enforceUniqueValuesFor, tuple ) else self.enforceUniqueValuesFor)
			newVal = self[ uniqueProperty].getUniquePropertyIndexValue()
			if newVal is not None:
				try:
					dbObj = db.Get( db.Key.from_path( "%s_uniquePropertyIndex" % self.kindName, newVal  ) )
					if dbObj["references"] != self["key"].value: #This valus is taken (sadly, not by us)
						complete = False
						if isinstance( self.enforceUniqueValuesFor, tuple ):
							errorMsg = _(self.enforceUniqueValuesFor[1])
						else:
							errorMsg = _("This value is not available")
						self.errors[ uniqueProperty ] = errorMsg
				except db.EntityNotFoundError:
					pass

		if( len(data) == 0
		    or (len(data) == 1 and "key" in data)
		    or ("nomissing" in data.keys() and str(data["nomissing"]) == "1" )):
			super(Skeleton,self).__setattr__( "errors", {} )

		return( complete )

	def refresh(self):
		"""
			Refresh the bones current content.

			This function causes a refresh of all relational bones and their associated
			information.
		"""
		for key,bone in self.items():
			if not isinstance( bone, baseBone ):
				continue
			if "refresh" in dir( bone ):
				bone.refresh( key, self )


class MetaRelSkel( type ):
	"""
		Meta Class for relational Skeletons.
		Used to enforce several restrictions on Bone names etc.
	"""
	_skelCache = {}
	__reservedKeywords_ = [ "self", "cursor", "amount", "orderby", "orderdir", "style" ]
	def __init__( cls, name, bases, dct ):
		for key in dir( cls ):
			if isinstance( getattr( cls, key ), baseBone ):
				if key.lower()!=key:
					raise AttributeError( "Bonekeys must be lowercase" )
				if "." in key:
					raise AttributeError( "Bonekeys cannot not contain a dot (.) - got %s" % key )
				if key in MetaRelSkel.__reservedKeywords_:
					raise AttributeError( "Your bone cannot have any of the following keys: %s" % str( MetaRelSkel.__reservedKeywords_ ) )
			if key == "postProcessSerializedData":
				raise AttributeError( "postProcessSerializedData is deprecated! Use postSavedHandler instead." )
		return( super( MetaRelSkel, cls ).__init__( name, bases, dct ) )


class RelSkel( object ):
	"""
		This is a Skeleton-like class that acts as a container for Skeletons used as a
		additional information data skeleton for
		:class:`~server.bones.extendedRelationalBone.extendedRelationalBone`.

		It needs to be sub-classed where information about the kindName and its attributes
		(bones) are specified.

		The Skeleton stores its bones in an :class:`OrderedDict`-Instance, so the definition order of the
		contained bones remains constant.
	"""
	__metaclass__ = MetaRelSkel

	def __setattr__(self, key, value):
		if "_Skeleton__isInitialized_" in dir( self ) and not key in ["_Skeleton__currentDbKey_"]:
			raise AttributeError("You cannot directly modify the skeleton instance. Use [] instead!")
		if not "__dataDict__" in dir( self ):
			super( RelSkel, self ).__setattr__( "__dataDict__", OrderedDict() )
		if not "__" in key:
			if isinstance( value , baseBone ):
				self.__dataDict__[ key ] =  value
			elif key in self.__dataDict__.keys(): #Allow setting a bone to None again
				self.__dataDict__[ key ] =  value
		super( RelSkel, self ).__setattr__( key, value )

	def __delattr__(self, key):
		if "_Skeleton__isInitialized_" in dir( self ):
			raise AttributeError("You cannot directly modify the skeleton instance. Use [] instead!")

		if( key in dir( self ) ):
			super( RelSkel, self ).__delattr__( key )
		else:
			del self.__dataDict__[key]

	def __getattribute__(self, item):
		isOkay = False
		if item.startswith("_") or item in [ "items","keys","values","setValues","errors","fromClient" ]:
			isOkay = True
		elif not "_Skeleton__isInitialized_" in dir( self ):
			isOkay = True
		if isOkay:
			return( super( RelSkel, self ).__getattribute__(item ))
		else:
			raise AttributeError("Use [] to access your bones!")

	def __contains__(self, item):
		return( item in self.__dataDict__.keys() )

	def items(self):
		return( self.__dataDict__.items() )

	def keys(self):
		return( self.__dataDict__.keys() )

	def values(self):
		return( self.__dataDict__.values() )

	def __init__( self, *args,  **kwargs ):
		"""
			Create a local copy from the global Skel-class.

			@param kindName: If set, override the entity kind were operating on.
			@type kindName: String or None
		"""
		super(RelSkel, self).__init__(*args, **kwargs)
		self.errors = {}
		self.__dataDict__ = OrderedDict()
		tmpList = []
		for key in dir(self):
			bone = getattr( self, key )
			if not "__" in key and isinstance( bone , boneFactory ):
				tmpList.append( (key, bone) )
		tmpList.sort( key=lambda x: x[1].idx )
		for key, bone in tmpList:
			bone = bone() #copy.copy( bone )
			self.__dataDict__[ key ] = bone
		self.__isInitialized_ = True

	@classmethod
	def fromSkel(cls, skelCls, *args):
		"""
			Creates a relSkel from a skeleton-class using only the bones explicitly named
			in *args
		:param skelCls:
		:param args:
		:return:
		"""
		skel = cls()
		skel.__isInitialized_ = False
		for key in args:
			if key in dir(skelCls):
				skel[key] = getattr(skelCls, key)(skelCls.kindName)
		skel.__isInitialized_ = True
		return skel

	def __setitem__(self, name, value):
		if value is None and name in self.__dataDict__.keys():
			del self.__dataDict__[ name ]
		elif isinstance( value, baseBone ):
			self.__dataDict__[ name ] = value
		elif isinstance( value, boneFactory ):
			self.__dataDict__[ name ] = value()
		else:
			raise ValueError("Expected a instance of baseBone, a boneFactory or None, got %s instead." % type(value))

	def __getitem__(self, name ):
		return( self.__dataDict__[name] )

	def __delitem__(self, key):
		del self.__dataDict__[ key ]

	def fromClient( self, data ):
		"""
			Reads the data supplied by data.
			Unlike setValues, error-checking is performed.
			The values might be in a different representation than the one used in getValues/serValues.
			Even if this function returns False, all bones are guranteed to be in a valid state:
			The ones which have been read correctly contain their data; the other ones are set back to a safe default (None in most cases)
			So its possible to call save() afterwards even if reading data fromClient faild (through this might violates the assumed consitency-model!).

			@param data: Dictionary from which the data is read
			@type data: Dict
			@returns: True if the data was successfully read; False otherwise (eg. some required fields where missing or invalid)
		"""
		complete = True
		super(RelSkel,self).__setattr__( "errors", {} )
		for key,_bone in self.items():
			if _bone.readOnly:
				continue
			error = _bone.fromClient( key, data )
			if isinstance( error, ReadFromClientError ):
				self.errors.update( error.errors )
				if error.forceFail:
					complete = False
			else:
				self.errors[ key ] = error
			if error  and _bone.required:
				complete = False
		if( len( data )==0 or (len(data)==1 and "key" in data) or ("nomissing" in data.keys() and str(data["nomissing"])=="1") ):
			self.errors = {}
		return( complete )

<<<<<<< HEAD
	def serialize(self):
		class FakeEntity(dict):
			def set(self, key, value, indexed=False):
				self[key] = value
		dbObj = FakeEntity()
		for key, _bone in self.items():
			dbObj = _bone.serialize( key, dbObj )
		return dbObj
=======
	def unserialize(self, values):
		"""
			Loads 'values' into this skeleton
		:param values:
		:return:
		"""
		for bkey,_bone in self.items():
			if isinstance( _bone, baseBone ):
				if bkey=="key":
					try:
						# Reading the value from db.Entity
						_bone.value = str( values.key() )
					except:
						# Is it in the dict?
						if "key" in values.keys():
							_bone.value = str( values["key"] )
						else: #Ingore the key value
							pass
				else:
					_bone.unserialize( bkey, values )

>>>>>>> a5facee2

class SkelList( list ):
	"""
		This class is used to hold multiple skeletons together with other, commonly used information.

		SkelLists are returned by Skel().all()...fetch()-constructs and provide additional information
		about the data base query, for fetching additional entries.

		:ivar cursor: Holds the cursor within a query.
		:vartype cursor: str
	"""

	def __init__( self, baseSkel ):
		"""
			@param baseSkel: The baseclass for all entries in this list
		"""
		super( SkelList, self ).__init__()
		self.baseSkel = baseSkel
		self.cursor = None


### Tasks ###

@callDeferred
def updateRelations( destID, minChangeTime, cursor=None ):
	logging.debug("Starting updateRelations for %s ; minChangeTime %s", destID, minChangeTime)
	updateListQuery = db.Query( "viur-relations" ).filter("dest.key =", destID ).filter("viur_delayed_update_tag <",minChangeTime)
	if cursor:
		updateListQuery.cursor( cursor )
	updateList = updateListQuery.run(limit=5)
	for srcRel in updateList:
		skel = skeletonByKind( srcRel["viur_src_kind"] )()
		if not skel.fromDB( str(srcRel.key().parent()) ):
			logging.warning("Cannot update stale reference to %s (referenced from %s)" % (str(srcRel.key().parent()), str(srcRel.key())))
			continue
		for key,_bone in skel.items():
			_bone.refresh( key, skel )
		skel.toDB( clearUpdateTag=True )
	if len(updateList)==5:
		updateRelations( destID, minChangeTime, updateListQuery.getCursor().urlsafe() )


@CallableTask
class TaskUpdateSearchIndex( CallableTaskBase ):
	"""
	This tasks loads and saves *every* entity of the given module.
	This ensures an updated searchIndex and verifies consistency of this data.
	"""
	id = "rebuildsearchIndex"
	name = u"Rebuild search index"
	descr = u"This task can be called to update search indexes and relational information."

	direct = True

	def canCall( self ):
		"""
		Checks wherever the current user can execute this task
		:returns: bool
		"""
		user = utils.getCurrentUser()
		return user is not None and "root" in user["access"]

	def dataSkel(self):
		modules = ["*"] + listKnownSkeletons()

		skel = Skeleton(self.kindName)

		skel["module"] = selectOneBone( descr="Module", values={ x: x for x in modules}, required=True )
		def verifyCompact( val ):
			if not val or val.lower()=="no" or val=="YES":
				return( None )
			return("Must be \"No\" or uppercase \"YES\" (very dangerous!)")
		skel["compact"] = stringBone( descr="Recreate Entities", vfunc=verifyCompact, required=False, defaultValue="NO" )

		return( skel )


	def execute( self, module, compact="", *args, **kwargs ):
		if module == "*":
			for module in listKnownSkeletons():
				logging.info("Rebuilding search index for module '%s'" % module)
				processChunk(module, compact, None)
		else:
			processChunk(module, compact, None)

@callDeferred
def processChunk(module, compact, cursor, allCount = 0):
	"""
		Processes 100 Entries and calls the next batch
	"""
	Skel = skeletonByKind( module )
	if not Skel:
		logging.error("TaskUpdateSearchIndex: Invalid module")
		return

	query = Skel().all().cursor( cursor )
	count = 0

	for key in query.run(100, keysOnly=True):
		count += 1

		try:
			skel = Skel()
			skel.fromDB(str(key))
			if compact=="YES":
				raise NotImplementedError() #FIXME: This deletes the __currentKey__ property..
				skel.delete()
			skel.refresh()
			skel.toDB()

		except Exception as e:
			logging.error("Updating %s failed" % str(key) )
			logging.exception( e )

	newCursor = query.getCursor()

	logging.info("END processChunk %s, %d records refreshed" % (module, count))
	if count and newCursor and newCursor.urlsafe() != cursor:
		# Start processing of the next chunk
		processChunk(module, compact, newCursor.urlsafe(), allCount + count)
	else:
		try:
			utils.sendEMailToAdmins("Rebuild search index finished for %s" % module,
			                        "ViUR finished to rebuild the search index for module %s.\n"
			                        "%d records updated in total on this kind." % (module, allCount))
		except: #OverQuota, whatever
			pass



### UPDATE ONE FUCKING ENTITY ###

@CallableTask
class TaskUpdateOneEntity(CallableTaskBase):
	"""
	This tasks loads and saves *one* entity with the given key.
	This ensures an updated searchIndex and verifies consistency of this data.
	
	It shall be used for debug and testing purposes.
	"""
	id = "updateoneentity"
	name = u"Refresh single entity"
	descr = u"This task can be called to update search indexes and relational information of ONE entitiy."
	direct = True

	def canCall( self ):
		"""Checks wherever the current user can execute this task
		@returns bool
		"""
		user = utils.getCurrentUser()
		return user is not None and "root" in user["access"]

	def dataSkel(self):
		skel = Skeleton(self.kindName)
		skel["key"] = stringBone(descr=u"Entity key", required=True)
		return skel

	def execute(self, key, *args, **kwargs):
		logging.info("key %s" % key)

		dkey = db.Key(encoded=str(key))
		kindName = dkey.kind()
		logging.info("kindName %s" % kindName)

		Skel = skeletonByKind(kindName)
		if not Skel:
			logging.error("No Skeleton class found for kindName %s" % kindName)
			return

		skel = Skel()
		if not skel.fromDB(str(key)):
			logging.error("The key %s could not be loaded" % key)
			return

		skel.refresh()
		skel.toDB()

		logging.info("OK")<|MERGE_RESOLUTION|>--- conflicted
+++ resolved
@@ -897,7 +897,6 @@
 			self.errors = {}
 		return( complete )
 
-<<<<<<< HEAD
 	def serialize(self):
 		class FakeEntity(dict):
 			def set(self, key, value, indexed=False):
@@ -906,7 +905,7 @@
 		for key, _bone in self.items():
 			dbObj = _bone.serialize( key, dbObj )
 		return dbObj
-=======
+
 	def unserialize(self, values):
 		"""
 			Loads 'values' into this skeleton
@@ -928,7 +927,7 @@
 				else:
 					_bone.unserialize( bkey, values )
 
->>>>>>> a5facee2
+
 
 class SkelList( list ):
 	"""
