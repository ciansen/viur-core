--- conflicted
+++ resolved
@@ -265,11 +265,7 @@
 			raise errors.PreconditionFailed()
 		if not self.canReparent( item, dest ):
 			raise errors.Unauthorized()
-<<<<<<< HEAD
-		if item==dest or not self.isValidParent( dest ):
-=======
 		if not self.isValidParent( dest ) or item==dest:
->>>>>>> 2715fee3
 			raise errors.NotAcceptable()
 		## Test for recursion
 		isValid = False
@@ -277,11 +273,7 @@
 		for x in range(0,99):
 			if str(currLevel.key())==item:
 				break
-<<<<<<< HEAD
-			if "rootNode" in currLevel.keys() and currLevel["rootNode"]==1:
-=======
 			if currLevel.key().kind() == self.viewSkel().kindName+"_rootNode":
->>>>>>> 2715fee3
 				#We reached a rootNode
 				isValid=True
 				break
@@ -319,7 +311,7 @@
 	@forceSSL
 	@forcePost
 	@exposed
-	def delete( self, id, skey, *args, **kwargs ):
+	def delete( self, id, skey ):
 		"""
 			Delete an entry.
 		"""
