--- conflicted
+++ resolved
@@ -207,7 +207,6 @@
 
 	return( val )
 
-<<<<<<< HEAD
 def unescapeString(val, maxLength = 0):
 	"""
 		Unquotes several HTML-quoted characters in a string.
@@ -257,7 +256,7 @@
 		if x != y:
 			isOkay = False
 	return isOkay
-=======
+
 def normalizeKey( key ):
 	"""
 		Normalizes a datastore key (replacing _application with the current one)
@@ -274,4 +273,4 @@
 	return str( db.Key.from_path(key.kind(), key.id_or_name(), parent=parent))
 
 
->>>>>>> b5543f59
+
