--- conflicted
+++ resolved
@@ -423,31 +423,10 @@
 				Fetches the entity referenced by valDict["dest.key"] and updates all dest.* keys
 				accordingly
 			"""
-<<<<<<< HEAD
-			if not "dest" in valDict.keys():
-				logging.error("Invalid dictionary in updateInplace!")
-				logging.error("Got: %s" % valDict )
-				return
-
-			entityKey = normalizeKey(valDict["dest"]["id"])
-
-			try:
-				newValues = db.Get(entityKey)
-				assert newValues is not None
-			except:
-				#This entity has been deleted
-				return
-
-			for key in valDict["dest"].keys():
-				if key == "id":
-					valDict["dest"]["id"] = entityKey
-				elif key in newValues.keys():
-					valDict["dest"][key] = newValues[ key ]
-=======
 			if "dest" not in valDict.keys():
 				logging.error("Invalid dictionary in updateInplace: %s" % valDict)
 				return False
-				
+
 			if "key" in valDict["dest"].keys():
 				originalKey = valDict["dest"]["key"]
 			# !!!ViUR re-design compatibility!!!
@@ -482,16 +461,12 @@
 					valDict["dest"][key] = newValues[key]
 
 			return True
->>>>>>> c31ece89
 
 		if not self.value:
 			return
 
-<<<<<<< HEAD
-=======
 		logging.info("Refreshing extendedRelationalBone %s of %s" % (boneName, skel.kindName))
 
->>>>>>> c31ece89
 		if isinstance( self.value, dict ):
 			updateInplace(self.value)
 
