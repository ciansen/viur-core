--- conflicted
+++ resolved
@@ -75,8 +75,4 @@
 						logging.error("Missing BLOB 2   ghjklmarker ")
 						pass
 					except:
-<<<<<<< HEAD
 						raise
-=======
-						raise
->>>>>>> a19c408c
