# -*- coding: utf-8 -*-
from server.bones import baseBone
from server import db
from server.errors import ReadFromClientError
from server.utils import normalizeKey
from google.appengine.api import search
import extjson
from time import time
from datetime import datetime
import logging


class relationalBone( baseBone ):
	"""
		This is our magic class implementing relations.

		This implementation is read-efficient, e.g. filtering by relational-properties only costs an additional
		small-op for each entity returned.
		However, it costs several more write-ops for writing an entity to the db.
		(These costs are somewhat around additional (4+len(refKeys)+len(parentKeys)) write-ops for each referenced
		property) for multiple=True relationalBones and (4+len(refKeys)) for n:1 relations)

		So don't use this if you expect data being read less frequently than written! (Sorry, we don't have a
		write-efficient method yet)
		To speedup writes to (maybe) referenced entities, information in these relations isn't updated instantly.
		Once a skeleton is updated, a deferred task is kicked off which updates the references to
		that skeleton (if any).
		As a result, you might see stale data until this task has been finished.

		Example:
			* Entity A references Entity B.
			* Both have a property "name".
			* Entity B gets updated (it name changes).
			* As "A" has a copy of entity "B"s values, you'll see "B"s old name inside the values of the
			  relationalBone when fetching entity A.

		If you filter a list by relational properties, this will also use the old data! (Eg. filtering A's list by
		B's new name won't return any result)
	"""
	refKeys = ["key", "name"]
	parentKeys = ["key", "name"]

	def __init__( self, type=None, module=None, refKeys=None, parentKeys=None, multiple=False, format="$(name)", using=None, *args, **kwargs):
		"""
			Initialize a new relationalBone.
			:param type: KindName of the referenced property.
			:type type: String
			:param module: Name of the modul which should be used to select entities of kind "type". If not set,
				the value of "type" will be used (the kindName must match the moduleName)
			:type type: String
			:param refKeys: A list of properties to include from the referenced property. These properties will be
				avaiable in the template without having to fetch the referenced property. Filtering is also only possible
				by properties named here!
			:type refKeys: List of Strings
			:param parentKeys: A list of properties from the current skeleton to include. If mixing filtering by
				relational properties and properties of the class itself, these must be named here.
			:type parentKeys: List of Strings
			:param multiple: If True, allow referencing multiple Elements of the given class. (Eg. n:n-relation.
				otherwise its n:1 )
			:type multiple: False
			:param format: Hint for the admin how to display such an relation. See admin/utils.py:formatString for
				more information
			:type format: String
		"""
		baseBone.__init__( self, *args, **kwargs )
		self.multiple = multiple
		self.format = format
		self._dbValue = None #Store the original result fetched from the db here so we have that information in case a referenced entity has been deleted

		if type:
			self.type = type

		if module:
			self.module = module
		elif self.type:
			self.module = self.type

		if self.type is None or self.module is None:
			raise NotImplementedError("Type and Module of relationalbone's must not be None")

		if refKeys:
			if not "key" in refKeys:
				raise AttributeError("'key' must be included in refKeys!")
			self.refKeys = refKeys

		if parentKeys:
			if not "key" in parentKeys:
				raise AttributeError("'key' must be included in parentKeys!")
			self.parentKeys=parentKeys

		self.using = using

	def _restoreValueFromDatastore(self, val):
		"""
			Restores one of our values (including the Rel- and Using-Skel) from the serialized data read from the datastore
			:param value: Json-Encoded datastore property
			:return: Our Value (with restored RelSkel and using-Skel)
		"""
		value = json.loads(val)
		from server.skeleton import RelSkel, skeletonByKind
		assert isinstance(value, dict), "Read something from the datastore thats not a dict: %s" % str(type(value))

		relSkel = RelSkel.fromSkel(skeletonByKind(self.type), *self.refKeys)

		# !!!ViUR re-design compatibility!!!
		if not "dest" in value.keys():
			nvalue = dict()
			nvalue["dest"] = value
			value = nvalue

		if "id" in value["dest"].keys() and not "key" in value["dest"].keys():
			value["dest"]["key"] = value["dest"]["id"]
			del value["dest"]["id"]
		# UNTIL HERE!

		relSkel.unserialize(value["dest"])

		if self.using is not None:
			usingSkel = self.using()
			if value["rel"] is not None:
				usingSkel.unserialize(value["rel"])
		else:
			usingSkel = None
		return {"dest": relSkel, "rel": usingSkel}


	def unserialize( self, name, expando ):
		if name in expando.keys():
			val = expando[ name ]

			if self.multiple:
				self.value = []

				if not val:
					return True

				if isinstance(val, list):
					for res in val:
						try:
<<<<<<< HEAD
							self.value.append(self._restoreValueFromDatastore(res))
=======
							self.value.append( extjson.loads( res ) )
>>>>>>> ed5fa602
						except:
							pass

				else:
					try:
<<<<<<< HEAD
						self.value.append(self._restoreValueFromDatastore(val))
=======
						value = extjson.loads( val )
						if isinstance( value, dict ):
							self.value.append( value )
>>>>>>> ed5fa602
					except:
						pass

			else:
				if isinstance( val, list ) and len( val )>0:
					try:
<<<<<<< HEAD
						self.value = self._restoreValueFromDatastore(val[0])
=======
						self.value = extjson.loads( val[0] )
>>>>>>> ed5fa602
					except:
						pass

				else:
					if val:
						try:
<<<<<<< HEAD
							self.value = self._restoreValueFromDatastore(val)
=======
							self.value = extjson.loads( val )
>>>>>>> ed5fa602
						except:
							pass
					else:
						self.value = None

		else:
			self.value = None

		if isinstance( self.value, list ):
			self._dbValue = self.value[ : ]
		elif isinstance( self.value, dict ):
			self._dbValue = dict( self.value.items() )
		else:
			self._dbValue = None

		return True

	def serialize(self, name, entity ):
		if not self.value:
			entity.set( name, None, False )
			if not self.multiple:
				for k in entity.keys():
					if k.startswith("%s." % name):
						del entity[ k ]
		else:
			if self.multiple:
				res = []
				for val in self.value:
<<<<<<< HEAD
					r = {"rel": val["rel"].serialize() if val["rel"] else None,
						 "dest": val["dest"].serialize() if val["dest"] else None}
					res.append( json.dumps( r ) )
				entity.set( name, res, False )
			else:
				r = {"rel": self.value["rel"].serialize() if self.value["rel"] else None,
					 "dest": self.value["dest"].serialize() if self.value["dest"] else None}
				entity.set(name, json.dumps(r), False)
=======
					res.append( extjson.dumps( val ) )
				entity.set( key, res, False )
			else:
				entity.set( key, extjson.dumps( self.value ), False )
>>>>>>> ed5fa602
				#Copy attrs of our referenced entity in
				if self.indexed:
					destData = self.value["dest"].serialize()
					for k, v in destData.items():
						entity[ "%s.dest.%s" % (name,k) ] = v
					if self.using is not None and self.value["rel"]:
						relData = self.value["rel"].serialize()
						for k, v in relData.items():
							entity[ "%s.rel.%s" % (name,k) ] = v
					#for k, v in self.value.items():
					#	if (k in self.refKeys or any( [ k.startswith("%s." %x) for x in self.refKeys ] ) ):
					#		entity[ "%s.%s" % (name,k) ] = v
		return entity

	def postSavedHandler( self, boneName, skel, key, dbfields ):
		if not self.value:
			values = []
		elif isinstance( self.value, dict ):
			values = [ dict( (k,v) for k,v in self.value.items() ) ]
		else:
			values = [ dict( (k,v) for k,v in x.items() ) for x in self.value ]

		parentValues = {}

		for parentKey in self.parentKeys:
			if parentKey in dbfields.keys():
				parentValues[ parentKey ] = dbfields[ parentKey ]

		dbVals = db.Query( "viur-relations" ).ancestor( db.Key( key ) ) #skel.kindName+"_"+self.type+"_"+key
		dbVals.filter("viur_src_kind =", skel.kindName )
		dbVals.filter("viur_dest_kind =", self.type )
		dbVals.filter("viur_src_property =", boneName )

		for dbObj in dbVals.iter():
			try:
				if not dbObj[ "dest.key" ] in [ x["dest"]["key"] for x in values ]: #Relation has been removed
					db.Delete( dbObj.key() )
					continue
			except: #This entry is corrupt
				db.Delete( dbObj.key() )
			else: # Relation: Updated
				data = [x for x in values if x["dest"]["key"] == dbObj["dest.key"]][0]
				if self.indexed: #We dont store more than key and kinds, and these dont change
					#Write our (updated) values in
					for k, v in data["dest"].serialize():
						dbObj[ "dest."+k ] = v
					for k,v in parentValues.items():
						dbObj[ "src."+k ] = v
					for k, v in data["rel"].serialize():
						dbObj[ "rel."+k ] = v
					dbObj[ "viur_delayed_update_tag" ] = time()
					db.Put( dbObj )
				values.remove( data )

		# Add any new Relation
		for val in values:
			dbObj = db.Entity( "viur-relations" , parent=db.Key( key ) ) #skel.kindName+"_"+self.type+"_"+key

			if not self.indexed: #Dont store more than key and kinds, as they aren't used anyway
				dbObj[ "dest.key" ] = val["dest"]["key"].value
				dbObj[ "src.key" ] = key
			else:
				for k, v in val["dest"].serialize().items():
					dbObj[ "dest."+k ] = v
				for k,v in parentValues.items():
					dbObj[ "src."+k ] = v
				if self.using is not None:
					for k, v in val["rel"].serialize().items():
						dbObj[ "rel."+k ] = v

			dbObj[ "viur_delayed_update_tag" ] = time()
			dbObj[ "viur_src_kind" ] = skel.kindName #The kind of the entry referencing
			#dbObj[ "viur_src_key" ] = str( key ) #The key of the entry referencing
			dbObj[ "viur_src_property" ] = boneName #The key of the bone referencing
			#dbObj[ "viur_dest_key" ] = val["key"]
			dbObj[ "viur_dest_kind" ] = self.type
			db.Put( dbObj )

	def postDeletedHandler( self, skel, key, id ):
		db.Delete( [x for x in db.Query( "viur-relations" ).ancestor( db.Key( id ) ).run( keysOnly=True ) ] )

	def isInvalid( self, key ):
		return True

	def fromClient( self, name, data ):
		"""
			Reads a value from the client.
			If this value is valid for this bone,
			store this value and return None.
			Otherwise our previous value is
			left unchanged and an error-message
			is returned.

			:param name: Our name in the skeleton
			:type name: String
			:param data: *User-supplied* request-data
			:type data: Dict
			:returns: None or String
		"""
		from server.skeleton import RelSkel, skeletonByKind

		self.value = []
		tmpRes = {}

		for k, v in data.items():
			if k.startswith(name):
				k = k.replace(name, "", 1)

				if "." in k:
					try:
						idx, bname = k.split(".")
					except ValueError:
						# We got some garbarge as input; don't try to parse it
						continue

				elif k.isdigit() and self.using is None:
					idx = k
					bname = "key"
				elif self.using is None and not self.multiple:
					idx = "0"
					bname = "key"
				else:
					continue

				if not idx in tmpRes.keys():
					tmpRes[ idx ] = {}

				if bname in tmpRes[ idx ].keys():
					if isinstance( tmpRes[ idx ][bname], list ):
						tmpRes[ idx ][bname].append( v )
					else:
						tmpRes[ idx ][bname] = [ tmpRes[ idx ][bname], v ]
				else:
					tmpRes[ idx ][bname] = v

		tmpList = [ (k,v) for k,v in tmpRes.items() ]
		tmpList.sort( key=lambda k: k[0] )
		tmpList = [{"reltmp":v,"dest":{"key":v["key"]}} for k,v in tmpList]
		errorDict = {}

		for r in tmpList[:]:
			# Rebuild the referenced entity data
			isEntryFromBackup = False #If the referenced entry has been deleted, restore information from
			entry = None

			try:
				entry = db.Get( db.Key( r["dest"]["key"] ) )
			except: #Invalid key or something like thatmnn

				logging.info( "Invalid reference key >%s< detected on bone '%s'",
							  r["dest"]["key"], name )

				if isinstance(self._dbValue, dict):
					if self._dbValue["dest"]["key"]==str(r):
						entry = self._dbValue
						isEntryFromBackup = True
				elif  isinstance(self._dbValue, list):
					for dbVal in self._dbValue:
						if dbVal["dest"]["key"].value==str(r):
							entry = dbVal
							isEntryFromBackup = True

				if not isEntryFromBackup:
					if not self.multiple: #We can stop here :/
						return( "Invalid entry selected" )
				else:
					tmpList.remove( r )
					continue

			if not entry or (not isEntryFromBackup and not entry.key().kind()==self.type): #Entry does not exist or has wrong type (is from another module)
				if entry:
					logging.error("I got a key, which kind doesn't match my type! (Got: %s, my type %s)" % ( entry.key().kind(), self.type ) )
				tmpList.remove( r )
				continue

			tmp = { k: entry[k] for k in entry.keys() if (k in self.refKeys or any( [ k.startswith("%s." %x) for x in self.refKeys ] ) ) }
			tmp["key"] = r["dest"]["key"]
			relSkel = RelSkel.fromSkel(skeletonByKind(self.type), *self.refKeys)
			relSkel.unserialize(tmp)
			r["dest"] = relSkel

			# Rebuild the refSkel data
			if self.using is not None:
				refSkel = self.using()
				if not refSkel.fromClient( r["reltmp"] ):
					for k,v in refSkel.errors.items():
						errorDict[ "%s.%s.%s" % (name,tmpList.index(r),k) ] = v
				r["rel"] = refSkel
			else:
				r["rel"] = None
			del r["reltmp"]

		if self.multiple:
			self.value = tmpList
		else:
			if tmpList:
				self.value = tmpList[0]
			else:
				self.value = None

		if len( errorDict.keys() ):
			return ReadFromClientError( errorDict, True )

	def _rewriteQuery(self, name, skel, dbFilter, rawFilter ):
		"""
			Rewrites a datastore query to operate on "viur-relations" instead of the original kind.
			This is needed to perform relational queries on n:m relations.
		"""
		origFilter = dbFilter.datastoreQuery
		origSortOrders = dbFilter.getOrders()
		if isinstance( origFilter, db.MultiQuery):
			raise NotImplementedError("Doing a relational Query with multiple=True and \"IN or !=\"-filters is currently unsupported!")
		dbFilter.datastoreQuery = type( dbFilter.datastoreQuery )( "viur-relations" ) #skel.kindName+"_"+self.type+"_"+name
		dbFilter.filter("viur_src_kind =", skel.kindName )
		dbFilter.filter("viur_dest_kind =", self.type )
		dbFilter.filter("viur_src_property", name )
		if dbFilter._origCursor: #Merge the cursor in again (if any)
			dbFilter.cursor( dbFilter._origCursor )
		if origFilter:
			for k,v in origFilter.items(): #Merge old filters in
				#Ensure that all non-relational-filters are in parentKeys
				if k=="__key__":
					# We must process the key-property separately as its meaning changes as we change the datastore kind were querying
					if isinstance( v, list ) or isinstance(v, tuple):
						logging.warning( "Invalid filtering! Doing an relational Query on %s with multiple key= filters is unsupported!" % (name) )
						raise RuntimeError()
					if not isinstance(v, db.Key ):
						v = db.Key( v )
					dbFilter.ancestor( v )
					continue
				if not (k if " " not in k else k.split(" ")[0]) in self.parentKeys:
					logging.warning( "Invalid filtering! %s is not in parentKeys of RelationalBone %s!" % (k,name) )
					raise RuntimeError()
				dbFilter.filter( "src.%s" % k, v )
			orderList = []
			for k,d in origSortOrders: #Merge old sort orders in
				if not k in self.parentKeys:
					logging.warning( "Invalid filtering! %s is not in parentKeys of RelationalBone %s!" % (k,name) )
					raise RuntimeError()
				orderList.append( ("src.%s" % k, d) )
			if orderList:
				dbFilter.order( *orderList )
		return( name, skel, dbFilter, rawFilter )

	def buildDBFilter( self, name, skel, dbFilter, rawFilter, prefix=None ):
		from server.skeleton import RelSkel, skeletonByKind
		origFilter = dbFilter.datastoreQuery

		if origFilter is None:  #This query is unsatisfiable
			return( dbFilter )

		myKeys = [ x for x in rawFilter.keys() if x.startswith( "%s." % name ) ]

		if len( myKeys ) > 0 and not self.indexed:
			logging.warning( "Invalid searchfilter! %s is not indexed!" % name )
			raise RuntimeError()

		if len( myKeys ) > 0: #We filter by some properties

			if dbFilter.getKind()!="viur-relations" and self.multiple:
				name, skel, dbFilter, rawFilter = self._rewriteQuery( name, skel, dbFilter, rawFilter )

			relSkel = RelSkel.fromSkel(skeletonByKind(self.type), *self.refKeys)

			# Merge the relational filters in
			for myKey in myKeys:
				value = rawFilter[ myKey ]

				try:
					unused, _type, key = myKey.split(".",2)
					assert _type in ["dest","rel"]
				except:
					if self.using is None:
						# This will be a "dest" query
						_type = "dest"
						try:
							unused, key = myKey.split(".", 1)
						except:
							continue
					else:
						continue

				# just use the first part of "key" to check against our refSkel / relSkel (strip any leading .something and $something)
				checkKey = key
				if "." in checkKey:
					checkKey = checkKey.split(".")[0]

				if "$" in checkKey:
					checkKey = checkKey.split("$")[0]

				if _type=="dest":

					#Ensure that the relational-filter is in refKeys
					if checkKey not in self.refKeys:
						logging.warning( "Invalid filtering! %s is not in refKeys of RelationalBone %s!" % (key,name) )
						raise RuntimeError()

					# Iterate our relSkel and let these bones write their filters in
					for bname, bone in relSkel.items():
						if checkKey == bname:
							newFilter = {key: value}
							if self.multiple:
								bone.buildDBFilter(bname, relSkel, dbFilter, newFilter, prefix=(prefix or "")+"dest.")
							else:
								bone.buildDBFilter(bname, relSkel, dbFilter, newFilter, prefix=(prefix or "")+name+".dest.")

				elif _type=="rel":

					#Ensure that the relational-filter is in refKeys
					if self.using is None or checkKey not in self.using().keys():
						logging.warning( "Invalid filtering! %s is not a bone in 'using' of %s" % (key,name) )
						raise RuntimeError()

					# Iterate our usingSkel and let these bones write their filters in
					for bname, bone in self.using().items():
						if key.startswith(bname):
							newFilter = {key: value}
							if self.multiple:
								bone.buildDBFilter(bname, relSkel, dbFilter, newFilter, prefix=(prefix or "")+"rel.")
							else:
								bone.buildDBFilter(bname, relSkel, dbFilter, newFilter, prefix=(prefix or "")+name+".rel.")

			if self.multiple:
				dbFilter.setFilterHook( lambda s, filter, value: self.filterHook( name, s, filter, value))
				dbFilter.setOrderHook( lambda s, orderings: self.orderHook( name, s, orderings) )

		elif name in rawFilter.keys() and rawFilter[ name ].lower() == "none":
			dbFilter = dbFilter.filter("%s =" % name, None)

		return dbFilter

	def buildDBSort( self, name, skel, dbFilter, rawFilter ):
		origFilter = dbFilter.datastoreQuery
		if origFilter is None or not "orderby" in rawFilter.keys(): #This query is unsatisfiable or not sorted
			return( dbFilter )
		if "orderby" in list(rawFilter.keys()) and isinstance(rawFilter["orderby"], basestring) and rawFilter["orderby"].startswith( "%s." % name ):
			if not dbFilter.getKind()=="viur-relations": #This query has not been rewritten (yet)
				name, skel, dbFilter, rawFilter = self._rewriteQuery( name, skel, dbFilter, rawFilter )
			key = rawFilter["orderby"]
			try:
				unused, _type, param = key.split(".")
				assert _type in ["dest","rel"]
			except:
				return( dbFilter ) #We cant parse that
				#Ensure that the relational-filter is in refKeys
			if _type=="dest" and not param in self.refKeys:
				logging.warning( "Invalid filtering! %s is not in refKeys of RelationalBone %s!" % (param,name) )
				raise RuntimeError()
			if _type=="rel" and (self.using is None or param not in self.using().keys()):
				logging.warning( "Invalid filtering! %s is not a bone in 'using' of %s" % (param,name) )
				raise RuntimeError()
			if "orderdir" in rawFilter.keys()  and rawFilter["orderdir"]=="1":
				order = ( "%s.%s" % (_type,param), db.DESCENDING )
			else:
				order = ( "%s.%s" % (_type,param), db.ASCENDING )
			dbFilter = dbFilter.order( order )
			dbFilter.setFilterHook( lambda s, filter, value: self.filterHook( name, s, filter, value))
			dbFilter.setOrderHook( lambda s, orderings: self.orderHook( name, s, orderings))
		return( dbFilter )

	def getSearchDocumentFields(self, name): #FIXME
		if not self.value:
			return( [] )
		if self.multiple:
			data = self.value
		else:
			data = [ self.value ]
		res = []
		for rel in data:
			for k, v in rel.items():
				res.append( search.TextField( name="%s%s" % (name, k), value=unicode( v ) ) )
		return( res )

	def filterHook(self, name, query, param, value ): #FIXME
		"""
			Hook installed by buildDbFilter.
			This rewrites all filters added to the query after buildDbFilter has been run to match the
			layout of our viur-relations index.
			Also performs sanity checks wherever this query is possible at all.
		"""
		if param.startswith("src.") or param.startswith("dest.") or param.startswith("viur_"):
			#This filter is already valid in our relation
			return( param, value )
		if param.startswith( "%s." % name):
			#We add a constrain filtering by properties of the referenced entity
			refKey = param.replace( "%s." % name, "" )
			if " " in refKey: #Strip >, < or = params
				refKey = refKey[ :refKey.find(" ")]
			if refKey not in self.refKeys:
				logging.warning( "Invalid filtering! %s is not in refKeys of RelationalBone %s!" % (refKey,name) )
				raise RuntimeError()
			if self.multiple:
				return( param.replace( "%s." % name, "dest."), value )
			else:
				return( param, value )
		else:
			#We filter by a property of this entity
			if not self.multiple:
				#Not relational, not multiple - nothing to do here
				return( param, value )
			#Prepend "src."
			srcKey = param
			if " " in srcKey:
				srcKey = srcKey[ : srcKey.find(" ")] #Cut <, >, and =
			if srcKey == "__key__": #Rewrite key= filter as its meaning has changed
				if isinstance( value, list ) or isinstance( value, tuple ):
					logging.warning( "Invalid filtering! Doing an relational Query on %s with multiple key= filters is unsupported!" % (name) )
					raise RuntimeError()
				if not isinstance( value, db.Key ):
					value = db.Key( value )
				query.ancestor( value )
				return( None )
			if srcKey not in self.parentKeys:
				logging.warning( "Invalid filtering! %s is not in parentKeys of RelationalBone %s!" % (srcKey,name) )
				raise RuntimeError()
			return( "src.%s" % param, value )

	def orderHook(self, name, query, orderings ): #FIXME
		"""
			Hook installed by buildDbFilter.
			This rewrites all orderings added to the query after buildDbFilter has been run to match the
			layout of our viur-relations index.
			Also performs sanity checks wherever this query is possible at all.
		"""
		res = []
		if not isinstance( orderings, list) and not isinstance( orderings, tuple):
			orderings = [ orderings ]
		for order in orderings:
			if isinstance( order, tuple):
				orderKey = order[0]
			else:
				orderKey = order
			if orderKey.startswith("dest.") or orderKey.startswith("rel.") or orderKey.startswith("src."):
				#This is already valid for our relational index
				res.append( order )
				continue
			if orderKey.startswith("%s." % name ):
				k = orderKey.replace( "%s." % name, "" )
				if k not in self.refKeys:
					logging.warning( "Invalid ordering! %s is not in refKeys of RelationalBone %s!" % (k,name) )
					raise RuntimeError()
				if not self.multiple:
					res.append( order )
				else:
					if isinstance( order, tuple ):
						res.append( ("dest.%s" % k, order[1] ) )
					else:
						res.append( "dest.%s" % k )
			else:
				if not self.multiple:
					# Nothing to do here
					res.append( order )
					continue
				else:
					if orderKey not in self.parentKeys:
						logging.warning( "Invalid ordering! %s is not in parentKeys of RelationalBone %s!" % (orderKey,name) )
						raise RuntimeError()
					if isinstance( order, tuple ):
						res.append( ("src.%s" % orderKey, order[1] ) )
					else:
						res.append( "src.%s" % orderKey )
		return( res )

	def refresh(self, boneName, skel):
		"""
			Refresh all values we might have cached from other entities.
		"""
		def updateInplace(relDict):
			"""
				Fetches the entity referenced by valDict["dest.key"] and updates all dest.* keys
				accordingly
			"""
			if isinstance(relDict, dict) and "dest" in relDict.keys():
				valDict = relDict["dest"]
			else:
				logging.error("Invalid dictionary in updateInplace: %s" % relDict)
				return

			if "key" in valDict.keys():
				originalKey = valDict["key"].value
			else:
				logging.error("Invalid dictionary in updateInplace: %s" % valDict)
				return

			entityKey = normalizeKey(originalKey)
			if originalKey != entityKey:
				logging.info("Rewriting %s to %s" % (originalKey, entityKey))
				valDict["key"].value = entityKey

			# Try to update referenced values;
			# If the entity does not exist with this key, ignore
			# (key was overidden above to have a new appid when transferred).
			newValues = None

			try:
				newValues = db.Get(entityKey)
				assert newValues is not None
			except db.EntityNotFoundError:
				#This entity has been deleted
				logging.info("The key %s does not exist" % entityKey)
			except:
				raise

			if newValues:
				for key in valDict.keys():
					if key == "key":
						continue

					elif key in newValues.keys():
						valDict[key].unserialize(key, newValues)

		if not self.value:
			return

		logging.info("Refreshing relationalBone %s of %s" % (boneName, skel.kindName))

		if isinstance(self.value, dict):
			updateInplace(self.value)

		elif isinstance(self.value, list):
			for k in self.value:
				updateInplace(k)<|MERGE_RESOLUTION|>--- conflicted
+++ resolved
@@ -96,7 +96,7 @@
 			:param value: Json-Encoded datastore property
 			:return: Our Value (with restored RelSkel and using-Skel)
 		"""
-		value = json.loads(val)
+		value = extjson.loads(val)
 		from server.skeleton import RelSkel, skeletonByKind
 		assert isinstance(value, dict), "Read something from the datastore thats not a dict: %s" % str(type(value))
 
@@ -137,45 +137,27 @@
 				if isinstance(val, list):
 					for res in val:
 						try:
-<<<<<<< HEAD
 							self.value.append(self._restoreValueFromDatastore(res))
-=======
-							self.value.append( extjson.loads( res ) )
->>>>>>> ed5fa602
 						except:
 							pass
 
 				else:
 					try:
-<<<<<<< HEAD
 						self.value.append(self._restoreValueFromDatastore(val))
-=======
-						value = extjson.loads( val )
-						if isinstance( value, dict ):
-							self.value.append( value )
->>>>>>> ed5fa602
 					except:
 						pass
 
 			else:
 				if isinstance( val, list ) and len( val )>0:
 					try:
-<<<<<<< HEAD
 						self.value = self._restoreValueFromDatastore(val[0])
-=======
-						self.value = extjson.loads( val[0] )
->>>>>>> ed5fa602
 					except:
 						pass
 
 				else:
 					if val:
 						try:
-<<<<<<< HEAD
 							self.value = self._restoreValueFromDatastore(val)
-=======
-							self.value = extjson.loads( val )
->>>>>>> ed5fa602
 						except:
 							pass
 					else:
@@ -204,21 +186,14 @@
 			if self.multiple:
 				res = []
 				for val in self.value:
-<<<<<<< HEAD
 					r = {"rel": val["rel"].serialize() if val["rel"] else None,
 						 "dest": val["dest"].serialize() if val["dest"] else None}
-					res.append( json.dumps( r ) )
+					res.append( extjson.dumps( r ) )
 				entity.set( name, res, False )
 			else:
 				r = {"rel": self.value["rel"].serialize() if self.value["rel"] else None,
 					 "dest": self.value["dest"].serialize() if self.value["dest"] else None}
-				entity.set(name, json.dumps(r), False)
-=======
-					res.append( extjson.dumps( val ) )
-				entity.set( key, res, False )
-			else:
-				entity.set( key, extjson.dumps( self.value ), False )
->>>>>>> ed5fa602
+				entity.set(name, extjson.dumps(r), False)
 				#Copy attrs of our referenced entity in
 				if self.indexed:
 					destData = self.value["dest"].serialize()
