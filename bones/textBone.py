--- conflicted
+++ resolved
@@ -240,25 +240,6 @@
 			:type entity: :class:`server.db.Entity`
 			:return: the modified :class:`server.db.Entity`
 		"""
-<<<<<<< HEAD
-		if not name in valuesCache:
-			entity[name] = self.getDefaultValue()
-			return entity
-		if self.languages:
-			for k in list(entity.keys()):  # Remove any old data
-				if k.startswith("%s." % name) or k.startswith("%s_" % name) or k == name:
-					del entity[k]
-			for lang in self.languages:
-				if isinstance(valuesCache[name], dict) and lang in valuesCache[name]:
-					val = valuesCache[name][lang]
-					if not val or (not HtmlSerializer().sanitize(val).strip() and not "<img " in val):
-						# This text is empty (ie. it might contain only an empty <p> tag
-						continue
-					entity["%s.%s" % (name, lang)] = val
-		else:
-			entity[name] = valuesCache[name]
-		return entity
-=======
 		if name in skeletonValues.accessedValues:
 			if self.languages:
 				for k in list(skeletonValues.entity.keys()):  # Remove any old data
@@ -275,7 +256,6 @@
 				skeletonValues.entity[name] = skeletonValues.accessedValues[name]
 			return True
 		return False
->>>>>>> 535321f0
 
 	def unserialize(self, skeletonValues, name):
 		"""
