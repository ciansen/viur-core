# -*- coding: utf-8 -*-
from server.bones import baseBone
from time import time
import HTMLParser, htmlentitydefs
from server import db
from server.utils import markFileForDeletion
from server.config import conf
from google.appengine.api import search
from server.bones.stringBone import LanguageWrapper
import logging

_attrsMargins = ["margin","margin-left","margin-right","margin-top","margin-bottom"]
_attrsSpacing = ["spacing","spacing-left","spacing-right","spacing-top","spacing-bottom"]
_attrsDescr = ["title","alt"]
_defaultTags = {
	"validTags": [	'font','b', 'a', 'i', 'u', 'span', 'div','p', 'img', 'ol', 'ul','li','acronym', #List of HTML-Tags which are valid
				'h1','h2','h3','h4','h5','h6', 'table', 'tr', 'td', 'th', 'br', 'hr', 'strong'],
	"validAttrs": {	"font": ["color"], #Mapping of valid parameters for each tag (if a tag is not listed here: no parameters allowed)
					"a": ["href","target"]+_attrsDescr,
					"acronym": ["title"],
					"div": ["align","width","height"]+_attrsMargins+_attrsSpacing,
					"p":["align","width","height"]+_attrsMargins+_attrsSpacing,
					"span":["align","width","height"]+_attrsMargins+_attrsSpacing,
					"img":[ "src","target", "width","height", "align" ]+_attrsDescr+_attrsMargins+_attrsSpacing,
					"table": [ "width","align", "border", "cellspacing", "cellpadding" ]+_attrsDescr,
					"td" : [ "colspan", "rowspan", "width", "height" ]+_attrsMargins+_attrsSpacing
				},
	"validStyles": ["font-weight","font-style","text-decoration","color", "display"], #List of CSS-Directives we allow
	"singleTags": ["br","img", "hr"] # List of tags, which dont have a corresponding end tag
}
del _attrsDescr, _attrsSpacing, _attrsMargins

class HtmlSerializer( HTMLParser.HTMLParser ): #html.parser.HTMLParser
	def __init__(self, validHtml=None ):
		global _defaultTags
		HTMLParser.HTMLParser.__init__(self)
		self.result = ""
		self.openTagsList = []
		self.validHtml = validHtml

	def handle_data(self, data):
		data = unicode(data).strip() \
			.replace("<", "&lt;") \
			.replace(">", "&gt;") \
			.replace("\"", "&quot;") \
			.replace("'", "&#39;") \
			.replace("\n", "") \
			.replace("\0", "")
		if data:
			self.result += data

	def handle_charref(self, name):
		self.result += "&#%s;" % ( name )

	def handle_entityref(self, name): #FIXME
		if name in htmlentitydefs.entitydefs.keys():
			self.result += "&%s;" % ( name )

	def handle_starttag(self, tag, attrs):
		""" Delete all tags except for legal ones """
		if self.validHtml and tag in self.validHtml["validTags"]:
			self.result = self.result + '<' + tag
			isBlankTarget = False
			for k, v in attrs:
				if not tag in self.validHtml["validAttrs"] or not k in self.validHtml["validAttrs"][ tag ]:
					continue
				if k.lower()[0:2] != 'on' and v.lower()[0:10] != 'javascript':
					self.result = '%s %s="%s"' % (self.result, k, v)
				if tag=="a" and k=="target" and v.lower()=="_blank":
					isBlankTarget = True
			if "style" in [ k for (k,v) in attrs ]:
				syleRes = {}
				styles = [ v for (k,v) in attrs if k=="style"][0].split(";")
				for s in styles:
					style = s[ : s.find(":") ].strip()
					value = s[ s.find(":")+1 : ].strip()
					if style in self.validHtml["validStyles"] and not any( [(x in value) for x in ["\"",":",";"]] ):
						syleRes[ style ] = value
				if len( syleRes.keys() ):
					self.result += " style=\"%s\"" % "; ".join( [("%s: %s" % (k,v)) for (k,v) in syleRes.items()] )
			if isBlankTarget:
				self.result += " rel=\"noopener noreferrer\""
			if tag in self.validHtml["singleTags"]:
				self.result = self.result + ' />'
			else:
				self.result = self.result + '>'
				self.openTagsList.insert( 0, tag)

	def handle_endtag(self, tag):
		if self.validHtml and tag in self.openTagsList:
			for endTag in self.openTagsList[ : ]: #Close all currently open Tags until we reach the current one
				self.result = "%s</%s>" % (self.result, endTag)
				self.openTagsList.remove( endTag)
				if endTag==tag:
					break

	def cleanup(self): #FIXME: vertauschte tags
		""" Append missing closing tags """
		for tag in self.openTagsList:
			endTag = '</%s>' % tag
			self.result += endTag

	def santinize( self, instr ):
		self.result = ""
		self.openTagsList = []
		self.feed( instr )
		self.close()
		self.cleanup()
		return( self.result )



class textBone( baseBone ):
	class __undefinedC__:
		pass

	type = "text"

	@staticmethod
	def generageSearchWidget(target,name="TEXT BONE",mode="equals"):
		return ( {"name":name,"mode":mode,"target":target,"type":"text"} )

	def __init__( self, validHtml=__undefinedC__, indexed=False, languages=None, maxLength=200000, *args, **kwargs ):
		baseBone.__init__( self,  *args, **kwargs )
		if indexed:
			raise NotImplementedError("indexed=True is not supported on textBones")
		if self.multiple:
			raise NotImplementedError("multiple=True is not supported on textBones")
		if validHtml==textBone.__undefinedC__:
			global _defaultTags
			validHtml = _defaultTags
		if not (languages is None or (isinstance( languages, list ) and len(languages)>0 and all( [isinstance(x,basestring) for x in languages] ))):
			raise ValueError("languages must be None or a list of strings ")
		self.languages = languages
		self.validHtml = validHtml
		self.maxLength = maxLength
		if self.languages:
			self.defaultValue = LanguageWrapper( self.languages )

	def serialize( self, valuesCache, name, entity ):
		"""
			Fills this bone with user generated content

			:param name: The property-name this bone has in its Skeleton (not the description!)
			:type name: str
			:param entity: An instance of the dictionary-like db.Entity class
			:type entity: :class:`server.db.Entity`
			:return: the modified :class:`server.db.Entity`
		"""
		if name == "key":
			return( entity )
		if self.languages:
			for k in entity.keys(): #Remove any old data
				if k.startswith("%s." % name ):
					del entity[ k ]
			for lang in self.languages:
				if isinstance(valuesCache[name], dict) and lang in valuesCache[name]:
					val = valuesCache[name][ lang ]
					if not val or (not HtmlSerializer().santinize(val).strip() and not "<img " in val):
						#This text is empty (ie. it might contain only an empty <p> tag
						continue
					entity[ "%s.%s" % (name, lang) ] = val
		else:
			entity.set( name, valuesCache[name], self.indexed )
		return( entity )

	def unserialize( self, valuesCache, name, expando ):
		"""
			Inverse of serialize. Evaluates whats
			read from the datastore and populates
			this bone accordingly.

			:param name: The property-name this bone has in its Skeleton (not the description!)
			:type name: str
			:param expando: An instance of the dictionary-like db.Entity class
			:type expando: :class:`db.Entity`
		"""
		if not self.languages:
			if name in expando:
				valuesCache[name] = expando[ name ]
		else:
			valuesCache[name] = LanguageWrapper( self.languages )
			for lang in self.languages:
				if "%s.%s" % ( name, lang ) in expando:
					valuesCache[name][ lang ] = expando[ "%s.%s" % ( name, lang ) ]
			if not valuesCache[name].keys(): #Got nothing
				if name in expando: #Old (non-multi-lang) format
					valuesCache[name][ self.languages[0] ] = expando[ name ]
				for lang in self.languages:
					if not lang in valuesCache[name] and "%s_%s" % ( name, lang ) in expando:
						valuesCache[name][ lang ] = expando[ "%s_%s" % ( name, lang ) ]

		return( True )

	def fromClient( self, valuesCache, name, data ):
		"""
			Reads a value from the client.
			If this value is valid for this bone,
			store this value and return None.
			Otherwise our previous value is
			left unchanged and an error-message
			is returned.

			:param name: Our name in the skeleton
			:type name: String
			:param data: *User-supplied* request-data
			:type data: Dict
			:returns: None or String
		"""
		if self.languages:
			lastError = None
			valuesCache[name] = LanguageWrapper(self.languages)
			for lang in self.languages:
				if "%s.%s" % (name,lang) in data:
					val = data["%s.%s" % (name,lang)]
					err = self.isInvalid(val) #Returns None on success, error-str otherwise
					if not err:
						valuesCache[name][lang] = HtmlSerializer(self.validHtml).santinize(val)
					else:
						lastError = err
			if not any(valuesCache[name].values()) and not lastError:
				lastError = "No / invalid values entered"
			return lastError
		else:
			if name in data:
				value = data[name]
			else:
				value = None
			if not value:
				valuesCache[name] = ""
				return "No value entered"
			if not isinstance(value, str) and not isinstance(value, unicode):
				value = unicode(value)
			err = self.isInvalid(value)
			if not err:
				valuesCache[name] = HtmlSerializer(self.validHtml).santinize(value)
			return err

	def isInvalid( self, value ):
		"""
			Returns None if the value would be valid for
			this bone, an error-message otherwise.
		"""
		if value==None:
			return "No value entered"
		if len(value) > self.maxLength:
			return "Maximum length exceeded"

	def getReferencedBlobs(self, valuesCache, name):
		"""
			Test for /file/download/ links inside our text body.
			Doesn't check for actual <a href=> or <img src=> yet.
		"""
		newFileKeys = []
		if self.languages:
			if valuesCache[name]:
				for lng in self.languages:
					if lng in valuesCache[name]:
						val = valuesCache[name][ lng ]
						if not val:
							continue
						idx = val.find("/file/download/")
						while idx!=-1:
							idx += 15
							seperatorIdx = min( [ x for x in [val.find("/",idx), val.find("\"",idx)] if x!=-1] )
							fk = val[ idx:seperatorIdx]
							if not fk in newFileKeys:
								newFileKeys.append( fk )
							idx = val.find("/file/download/", seperatorIdx)
		else:
			if valuesCache[name]:
				idx = valuesCache[name].find("/file/download/")
				while idx!=-1:
					idx += 15
					seperatorIdx = min( [ x for x in [valuesCache[name].find("/",idx), valuesCache[name].find("\"",idx)] if x!=-1] )
					fk = valuesCache[name][ idx:seperatorIdx]
					if not fk in newFileKeys:
						newFileKeys.append( fk )
					idx = valuesCache[name].find("/file/download/", seperatorIdx)
		return( newFileKeys )


	def getSearchTags(self, valuesCache, name):
		res = []
		if not valuesCache[name]:
			return( res )
		if self.languages:
			for v in valuesCache[name].values():
				value = HtmlSerializer( None ).santinize( v.lower() )
				for line in unicode(value).splitlines():
					for key in line.split(" "):
						key = "".join( [ c for c in key if c.lower() in conf["viur.searchValidChars"]  ] )
						if key and key not in res and len(key)>3:
							res.append( key.lower() )
		else:
			value = HtmlSerializer( None ).santinize( valuesCache[name].lower() )
			for line in unicode(value).splitlines():
				for key in line.split(" "):
					key = "".join( [ c for c in key if c.lower() in conf["viur.searchValidChars"]  ] )
					if key and key not in res and len(key)>3:
						res.append( key.lower() )
		return( res )
<<<<<<< HEAD

	def getSearchDocumentFields(self, valuesCache, name):
=======
		
	def getSearchDocumentFields(self, valuesCache, name, prefix = ""):
>>>>>>> ec8aa417
		"""
			Returns a list of search-fields (GAE search API) for this bone.
		"""
		if self.languages:
			assert isinstance(valuesCache[name], dict), "The value shall already contain a dict, something is wrong here."

			if self.validHtml:
				return [search.HtmlField(name=prefix + name, value=unicode(valuesCache[name].get(lang, "")), language=lang)
				        for lang in self.languages]
			else:
				return [search.TextField(name=prefix + name, value=unicode(valuesCache[name].get(lang, "")), language=lang)
				        for lang in self.languages]
		else:
			if self.validHtml:
				return [search.HtmlField(name=prefix + name, value=unicode(valuesCache[name]))]
			else:
				return [search.TextField(name=prefix + name, value=unicode(valuesCache[name]))]<|MERGE_RESOLUTION|>--- conflicted
+++ resolved
@@ -300,13 +300,8 @@
 					if key and key not in res and len(key)>3:
 						res.append( key.lower() )
 		return( res )
-<<<<<<< HEAD
-
-	def getSearchDocumentFields(self, valuesCache, name):
-=======
-		
+
 	def getSearchDocumentFields(self, valuesCache, name, prefix = ""):
->>>>>>> ec8aa417
 		"""
 			Returns a list of search-fields (GAE search API) for this bone.
 		"""
