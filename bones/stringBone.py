# -*- coding: utf-8 -*-
from server.bones import baseBone
from server.config import conf
from server import db
from server import request
from server import utils
from server.session import current as currentSession
from google.appengine.api import search
import logging


class LanguageWrapper( dict ):
	"""
		Wrapper-class for a multi-language value.
		Its a dictionary, allowing accessing each stored language,
		but can also be used as a string, in which case it tries to
		guess the correct language.
	"""

	def __init__( self, languages ):
		super( LanguageWrapper, self ).__init__()
		self.languages = languages

	def __str__( self ):
		return( unicode(self.resolve()) )

	def resolve(self):
		"""
			Causes this wrapper to evaluate to the best language available for the current request.

			:returns: str|list of str
			:rtype: str|list of str
		"""
		lang = request.current.get().language # currentSession.getLanguage()
		if not lang:
			lang = self.languages[ 0 ]
		else:
			if lang in conf["viur.languageAliasMap"]:
				lang = conf["viur.languageAliasMap"][ lang ]
		if lang in self and self[ lang ] is not None and unicode( self[ lang ] ).strip(): #The users language is avaiable :)
			return( self[ lang ] )
		else: #We need to select another lang for him
			for lang in self.languages:
				if lang in self and self[ lang ]:
					return( self[ lang ] )
		return( "" )


class stringBone( baseBone ):
	type = "str"

	@staticmethod
	def generageSearchWidget(target,name="STRING BONE",mode="equals"):
		return ( {"name":name,"mode":mode,"target":target,"type":"string"} )

	def __init__(self, caseSensitive = True, multiple=False, languages=None, *args, **kwargs ):
		super( stringBone, self ).__init__( *args, **kwargs )
		if not caseSensitive and not self.indexed:
			raise ValueError("Creating a case-insensitive index without actually writing the index is nonsense.")
		self.caseSensitive = caseSensitive
		if not (languages is None or (isinstance( languages, list ) and len(languages)>0 and all( [isinstance(x,basestring) for x in languages] ))):
			raise ValueError("languages must be None or a list of strings ")
		self.languages = languages
		self.multiple = multiple

	def serialize( self, valuesCache, name, entity ):
		for k in entity.keys(): #Remove any old data
			if k.startswith("%s." % name ):
				del entity[ k ]
		if not self.languages:
			if self.caseSensitive:
				return( super( stringBone, self ).serialize( valuesCache, name, entity ) )
			else:
				if name != "key":
					entity.set( name, valuesCache[name], self.indexed )
					if valuesCache[name] is None:
						entity.set( name+".idx", None, self.indexed )
					elif isinstance( valuesCache[name], list ):
						entity.set( name+".idx", [unicode( x ).lower() for x in valuesCache[name]], self.indexed )
					else:
						entity.set( name+".idx", unicode( valuesCache[name] ).lower(), self.indexed )
		else: #Write each language separately
			if not valuesCache.get(name, None):
				return( entity )
			if isinstance( valuesCache[name], basestring ) or (isinstance( valuesCache[name], list ) and self.multiple): #Convert from old format
				lang = self.languages[0]
				entity.set( "%s.%s" % (name, lang), valuesCache[name], self.indexed )
				if not self.caseSensitive:
					if isinstance( valuesCache[name], basestring ):
						entity.set( "%s.%s.idx" % (name, lang), valuesCache[name].lower(), self.indexed )
					else:
						entity.set( "%s.%s.idx" % (name, lang), [x.lower for x in valuesCache[name]], self.indexed )
				# Fill in None for all remaining languages (needed for sort!)
				if self.indexed:
					for lang in self.languages[ 1: ]:
						entity.set( "%s.%s" % (name, lang), "", self.indexed )
						if not self.caseSensitive:
							entity.set( "%s.%s.idx" % (name, lang), "", self.indexed )
			else:
				assert isinstance( valuesCache[name], dict)
				for lang in self.languages:
					if lang in valuesCache[name]:
						val = valuesCache[name][ lang ]
						entity.set( "%s.%s" % (name, lang), valuesCache[name][lang], self.indexed )
						if not self.caseSensitive:
							if isinstance( val, basestring ):
								entity.set( "%s.%s.idx" % (name, lang), val.lower(), self.indexed )
							elif isinstance(val, list):
								entity.set("%s.%s.idx" % (name, lang), [x.lower() for x in val if isinstance(x, basestring)], self.indexed)
							else:
								logging.warning("Invalid type in serialize, got %s", str(type(val)))
					else:
						# Fill in None for all remaining languages (needed for sort!)
						if self.indexed:
							entity.set( "%s.%s" % (name, lang), "", self.indexed )
							if not self.caseSensitive:
								entity.set( "%s.%s.idx" % (name, lang), "", self.indexed )
		return( entity )

	def unserialize(self, valuesCache, name, expando):
		"""
			Inverse of serialize. Evaluates whats
			read from the datastore and populates
			this bone accordingly.

			:param name: The property-name this bone has in its :class:`server.skeleton.Skeleton` (not the description!)
			:type name: str
			:param expando: An instance of the dictionary-like db.Entity class
			:type expando: :class:`server.db.Entity`
		"""
		if not self.languages:
			if name in expando:
				valuesCache[name] = expando[name]
		else:
			valuesCache[name] = LanguageWrapper( self.languages )
			for lang in self.languages:
				if "%s.%s" % ( name, lang ) in expando:
					val = expando[ "%s.%s" % ( name, lang ) ]
					if isinstance( val, list ) and not self.multiple:
						val = ", ".join( val )
					valuesCache[name][lang] = val
			if not valuesCache[name].keys(): #Got nothing
				if name in expando: #Old (non-multi-lang) format
					valuesCache[name][ self.languages[0] ] = expando[ name ]
		return( True )

	def fromClient( self, valuesCache, name, data ):
		"""
			Reads a value from the client.
			If this value is valid for this bone,
			store this rawValue and return None.
			Otherwise our previous value is
			left unchanged and an error-message
			is returned.

			:param name: Our name in the :class:`server.skeleton.Skeleton`
			:type name: str
			:param data: *User-supplied* request-data
			:type data: dict
			:returns: str or None
		"""
		if name in data:
			rawValue = data[ name ]
		else:
			rawValue = None
		res = None
		lastError = None
		if self.multiple and self.languages:
			res = LanguageWrapper(self.languages)
			for lang in self.languages:
				res[lang] = []
				if "%s.%s" % (name, lang) in data:
					val = data["%s.%s" % (name, lang)]
					if isinstance(val, basestring):
						err = self.isInvalid(val)
						if not err:
							res[lang].append(utils.escapeString(val))
						else:
							lastError = err
					elif isinstance(val, list):
						for v in val:
							err = self.isInvalid(v)
							if not err:
								res[lang].append(utils.escapeString(v))
							else:
								lastError = err
			if not any(res.values()) and not lastError:
				lastError = "No rawValue entered"
		elif self.multiple and not self.languages:
			res = []
			if not rawValue:
				lastError = "No rawValue entered"
			else:
				if not isinstance( rawValue, list ):
					rawValue = [rawValue]
				for val in rawValue:
					err = self.isInvalid(val)
					if not err:
						res.append(utils.escapeString(val))
					else:
						lastError = err
				if len(res) > 0:
					res = res[0:254]  # Max 254 character
				else:
					lastError = "No valid rawValue entered"
		elif not self.multiple and self.languages:
			res = LanguageWrapper( self.languages )
			for lang in self.languages:
				if "%s.%s" % (name, lang) in data:
					val = data["%s.%s" % (name, lang)]
					err = self.isInvalid(val)
					if not err:
						res[lang] = utils.escapeString(val)
					else:
						lastError = err
			if len(res.keys())==0 and not lastError:
				lastError = "No rawValue entered"
		else:
			err = self.isInvalid(rawValue)
			if not err:
				res = utils.escapeString(rawValue)
			else:
				lastError = err
			if not rawValue and not lastError:
				lastError = "No rawValue entered"
		valuesCache[name] = res
		return lastError


	def buildDBFilter( self, name, skel, dbFilter, rawFilter, prefix=None ):
		if not name in rawFilter and not any( [(x.startswith(name+"$") or x.startswith(name+".")) for x in rawFilter.keys()] ):
			return( super( stringBone, self ).buildDBFilter( name, skel, dbFilter, rawFilter, prefix ) )
		if not self.indexed:
			logging.warning( "Invalid searchfilter! %s is not indexed!" % name )
			raise RuntimeError()
		hasInequalityFilter = False
		if not self.languages:
			namefilter = name
		else:
			lang = None
			for key in rawFilter.keys():
				if key.startswith( "%s." % name ):
					langStr = key.replace( "%s." % name, "" )
					if langStr in self.languages:
						lang = langStr
						break
			if not lang:
				lang = request.current.get().language #currentSession.getLanguage()
				if not lang or not lang in self.languages:
					lang = self.languages[ 0 ]
			namefilter = "%s.%s" % (name, lang)
		if name+"$lk" in rawFilter: #Do a prefix-match
			if not self.caseSensitive:
				dbFilter.filter( (prefix or "")+namefilter +".idx >=", unicode( rawFilter[name+"$lk"] ).lower() )
				dbFilter.filter( (prefix or "")+namefilter +".idx <", unicode( rawFilter[name+"$lk"]+u"\ufffd" ).lower() )
			else:
				dbFilter.filter( (prefix or "")+namefilter + " >=", unicode( rawFilter[name+"$lk"] ) )
				dbFilter.filter( (prefix or "")+namefilter + " < ", unicode( rawFilter[name+"$lk"]+u"\ufffd" ) )
			hasInequalityFilter = True
		if name+"$gt" in rawFilter: #All entries after
			if not self.caseSensitive:
				dbFilter.filter( (prefix or "")+namefilter +".idx >", unicode( rawFilter[name+"$gt"] ).lower() )
			else:
				dbFilter.filter( (prefix or "")+namefilter + " >", unicode( rawFilter[name+"$gt"] ) )
			hasInequalityFilter = True
		if name+"$lt" in rawFilter: #All entries before
			if not self.caseSensitive:
				dbFilter.filter( (prefix or "")+namefilter +".idx <", unicode( rawFilter[name+"$lt"] ).lower() )
			else:
				dbFilter.filter( (prefix or "")+namefilter + " <", unicode( rawFilter[name+"$lt"] ) )
			hasInequalityFilter = True
		if name in rawFilter: #Normal, strict match
			if not self.caseSensitive:
				dbFilter.filter( (prefix or "")+namefilter+".idx", unicode( rawFilter[name] ).lower() )
			else:
				dbFilter.filter( (prefix or "")+namefilter, unicode( rawFilter[name] ) )
		return( dbFilter )

	def buildDBSort( self, name, skel, dbFilter, rawFilter ):
		if "orderby" in rawFilter and (rawFilter["orderby"] == name or (isinstance(rawFilter["orderby"], basestring) and rawFilter["orderby"].startswith("%s."%name) and self.languages)):
			if not self.indexed:
				logging.warning( "Invalid ordering! %s is not indexed!" % name )
				raise RuntimeError()
			if self.languages:
				lang = None
				if rawFilter["orderby"].startswith("%s."%name):
					lng = rawFilter["orderby"].replace("%s."%name,"")
					if lng in self.languages:
						lang = lng
				if lang is None:
					lang = request.current.get().language #currentSession.getLanguage()
					if not lang or not lang in self.languages:
						lang = self.languages[ 0 ]
				if self.caseSensitive:
					prop = "%s.%s" % (name, lang)
				else:
					prop = "%s.%s.idx" % (name, lang)
			else:
				if self.caseSensitive:
					prop = name
				else:
					prop = name+".idx"
			if "orderdir" in rawFilter  and rawFilter["orderdir"]=="1":
				order = ( prop, db.DESCENDING )
			else:
				order = ( prop, db.ASCENDING )
			inEqFilter = [ x for x in dbFilter.datastoreQuery.keys() if (">" in x[ -3: ] or "<" in x[ -3: ] or "!=" in x[ -4: ] ) ]
			if inEqFilter:
				inEqFilter = inEqFilter[ 0 ][ : inEqFilter[ 0 ].find(" ") ]
				if inEqFilter != order[0]:
					logging.warning("I fixed you query! Impossible ordering changed to %s, %s" % (inEqFilter, order[0]) )
					dbFilter.order( inEqFilter, order )
				else:
					dbFilter.order( order )
			else:
				dbFilter.order( order )
		return( dbFilter )

	def getSearchTags(self, valuesCache, name):
		res = []
		if not valuesCache[name]:
			return (res)
		value = valuesCache[name]
		if self.languages and isinstance(value, dict):
			if self.multiple:
				for lang in value.values():
					for val in lang:
						for line in unicode(val).splitlines():
							for key in line.split(" "):
								key = "".join([c for c in key if c.lower() in conf[
									"viur.searchValidChars"]])
								if key and key not in res and len(key) > 1:
									res.append(key.lower())
			else:
				for lang in value.values():
					for line in unicode(lang).splitlines():
						for key in line.split(" "):
							key = "".join([c for c in key if
							               c.lower() in conf["viur.searchValidChars"]])
							if key and key not in res and len(key) > 1:
								res.append(key.lower())
		else:
			if self.multiple:
				for val in value:
					for line in unicode(val).splitlines():
						for key in line.split(" "):
							key = "".join([c for c in key if
							               c.lower() in conf["viur.searchValidChars"]])
							if key and key not in res and len(key) > 1:
								res.append(key.lower())
			else:
				for line in unicode(value).splitlines():
					for key in line.split(" "):
						key = "".join(
							[c for c in key if c.lower() in conf["viur.searchValidChars"]])
						if key and key not in res and len(key) > 1:
							res.append(key.lower())

		return (res)

	def getSearchDocumentFields(self, valuesCache, name, prefix = ""):
		"""
			Returns a list of search-fields (GAE search API) for this bone.
		"""
		res = []
		if self.languages:
			if valuesCache[name] is not None:
				for lang in self.languages:
<<<<<<< HEAD
					if lang in valuesCache[name]:
						res.append( search.TextField( name=name, value=unicode( valuesCache[name][lang]), language=lang ) )
=======
					if lang in valuesCache[name].keys():
						res.append(search.TextField(name=prefix + name, value=unicode(valuesCache[name][lang]), language=lang))
>>>>>>> ec8aa417
		else:
			res.append(search.TextField(name=prefix + name, value=unicode(valuesCache[name])))

		return res

	def getUniquePropertyIndexValue(self, valuesCache, name):
		"""
			Returns an hash for our current value, used to store in the uniqueProptertyValue index.
		"""
		if not valuesCache[name] and not self.required: #Dont enforce a unique property on an empty string if we are required=False
			return( None )
		return( super( stringBone, self).getUniquePropertyIndexValue(valuesCache, name))
<|MERGE_RESOLUTION|>--- conflicted
+++ resolved
@@ -366,13 +366,8 @@
 		if self.languages:
 			if valuesCache[name] is not None:
 				for lang in self.languages:
-<<<<<<< HEAD
 					if lang in valuesCache[name]:
-						res.append( search.TextField( name=name, value=unicode( valuesCache[name][lang]), language=lang ) )
-=======
-					if lang in valuesCache[name].keys():
 						res.append(search.TextField(name=prefix + name, value=unicode(valuesCache[name][lang]), language=lang))
->>>>>>> ec8aa417
 		else:
 			res.append(search.TextField(name=prefix + name, value=unicode(valuesCache[name])))
 
