# -*- coding: utf-8 -*-
<<<<<<< HEAD
from viur.core.bones.bone import baseBone, getSystemInitialized
from viur.core.bones.bone import ReadFromClientError, ReadFromClientErrorSeverity
from typing import List
=======
from server.bones.bone import baseBone, getSystemInitialized
from server.errors import ReadFromClientError
import extjson, copy
>>>>>>> f97a6576


class recordBone(baseBone):
	type = "record"

	def __init__(self, using, format=None, multiple=True, *args, **kwargs):
		super(recordBone, self).__init__(multiple=multiple, *args, **kwargs)

		self.using = using
		self.format = format
<<<<<<< HEAD
		if not format or not multiple:
			NotImplemented("A recordBone must be multiple and must have a format set")
=======
		if not format or indexed or not multiple:
			raise NotImplementedError("A recordBone must not be indexed, must be multiple and must have a format set")
>>>>>>> f97a6576

		if getSystemInitialized():
			self._usingSkelCache = using()
		else:
			self._usingSkelCache = None

	def setSystemInitialized(self):
		super(recordBone, self).setSystemInitialized()
		self._usingSkelCache = self.using()

	def _restoreValueFromDatastore(self, val):
		"""
			Restores one of our values from the serialized data read from the datastore

			:param value: Json-Encoded datastore property

			:return: Our Value (with restored usingSkel data)
		"""
		value = val
		assert isinstance(value, dict), "Read something from the datastore thats not a dict: %s" % str(type(value))

		usingSkel = self._usingSkelCache
		usingSkel.setValuesCache({})
		usingSkel.unserialize(value)
		return usingSkel.getValuesCache()

	def unserialize(self, valuesCache, name, expando):
		if name not in expando:
			valuesCache[name] = None
			return True

		val = expando[name]

		if self.multiple:
			valuesCache[name] = []

		if not val:
			return True

		if isinstance(val, list):
			for res in val:
				try:
					valuesCache[name].append(self._restoreValueFromDatastore(res))
				except:
					raise
		else:
			try:
				valuesCache[name].append(self._restoreValueFromDatastore(val))
			except:
				raise

		return True

	def serialize(self, valuesCache, name, entity):
		if not valuesCache[name]:
			entity[name] = None

		else:
			usingSkel = self._usingSkelCache
			res = []

			for val in valuesCache[name]:
				usingSkel.setValuesCache(val)
				res.append(usingSkel.serialize())

			entity.set(name, res, False)

		return entity

	def fromClient(self, valuesCache, name, data):
		#return [ReadFromClientError(ReadFromClientErrorSeverity.Invalid, name, "Not yet fixed")]
		if not name in data and not any(x.startswith("%s." % name) for x in data):
			return [ReadFromClientError(ReadFromClientErrorSeverity.NotSet, name, "Field not submitted")]

		valuesCache[name] = []
		tmpRes = {}

		clientPrefix = "%s." % name

		for k, v in data.items():
			# print(k, v)

			if k.startswith(clientPrefix) or k == name:
				if k == name:
					k = k.replace(name, "", 1)

				else:
					k = k.replace(clientPrefix, "", 1)

				if "." in k:
					try:
						idx, bname = k.split(".", 1)
						idx = int(idx)
					except ValueError:
						idx = 0

						try:
							bname = k.split(".", 1)
						except ValueError:
							# We got some garbage as input; don't try to parse it
							continue

				else:
					idx = 0
					bname = k

				if not bname:
					continue

				if not idx in tmpRes:
					tmpRes[idx] = {}

				if bname in tmpRes[idx]:
					if isinstance(tmpRes[idx][bname], list):
						tmpRes[idx][bname].append(v)
					else:
						tmpRes[idx][bname] = [tmpRes[idx][bname], v]
				else:
					tmpRes[idx][bname] = v

		tmpList = [tmpRes[k] for k in sorted(tmpRes.keys())]

		errors = []

		for i, r in enumerate(tmpList[:]):
			usingSkel = self._usingSkelCache
			usingSkel.setValuesCache({"entity": {}, "changedValues": {}})

			if not usingSkel.fromClient(r):
				for error in usingSkel.errors:
					errors.append(
						ReadFromClientError(error.severity, "%s.%s.%s" % (name, i, error.fieldPath), error.errorMessage)
					)
			tmpList[i] = usingSkel.getValuesCache()

		cleanList = []

		for item in tmpList:
			err = self.isInvalid(item)
			if err:
				errors.append(
					ReadFromClientError(ReadFromClientErrorSeverity.Invalid, "%s.%s" % (name, tmpList.index(item)), err)
				)
			else:
				cleanList.append(item)

		valuesCache[name] = tmpList

		if not cleanList:
			errors.append(
				ReadFromClientError(ReadFromClientErrorSeverity.Empty, name, "No value selected")
			)

		if errors:
			return errors

	def setBoneValue(self, valuesCache, boneName, value, append):
		if not isinstance(value, self.using):
			raise ValueError("value (=%r) must be of type %r" % (type(value), self.using))

		if valuesCache[boneName] is None or not append:
			valuesCache[boneName] = []

		valuesCache[boneName].append(copy.deepcopy(value.getValuesCache()))
		return True

	def getSearchTags(self, values, key):
		def getValues(res, skel, valuesCache):
			for k, bone in skel.items():
				if bone.searchable:
					for tag in bone.getSearchTags(valuesCache, k):
						if tag not in res:
							res.append(tag)
			return res

		value = values.get(key)
		res = []

		if not value:
			return res

		for val in value:
			res = getValues(res, self._usingSkelCache, val)

		return res

	def getSearchDocumentFields(self, valuesCache, name, prefix=""):
		def getValues(res, skel, valuesCache, searchPrefix):
			for key, bone in skel.items():
				if bone.searchable:
					res.extend(bone.getSearchDocumentFields(valuesCache, key, prefix=searchPrefix))

		value = valuesCache.get(name)
		res = []

		if not value:
			return res

		for idx, val in enumerate(value):
			getValues(res, self._usingSkelCache, val, "%s%s_%s" % (prefix, name, str(idx)))

		return res

	def getReferencedBlobs(self, valuesCache, name):
		def blobsFromSkel(skel, valuesCache):
			blobList = set()
			for key, _bone in skel.items():
				blobList.update(_bone.getReferencedBlobs(valuesCache, key))
			return blobList

		res = set()
		value = valuesCache.get(name)

		if not value:
			return res

		if isinstance(value, list):
			for val in value:
				res.update(blobsFromSkel(self._usingSkelCache, val))

		elif isinstance(value, dict):
			res.update(blobsFromSkel(self._usingSkelCache, value))

		return res

	def getUniquePropertyIndexValues(self, valuesCache: dict, name: str) -> List[str]:
		"""
			This is intentionally not defined as we don't now how to derive a key from the relskel
			being using (ie. which Fields to include and how).

		"""
		raise NotImplementedError<|MERGE_RESOLUTION|>--- conflicted
+++ resolved
@@ -1,13 +1,9 @@
 # -*- coding: utf-8 -*-
-<<<<<<< HEAD
 from viur.core.bones.bone import baseBone, getSystemInitialized
 from viur.core.bones.bone import ReadFromClientError, ReadFromClientErrorSeverity
 from typing import List
-=======
-from server.bones.bone import baseBone, getSystemInitialized
-from server.errors import ReadFromClientError
-import extjson, copy
->>>>>>> f97a6576
+import copy
+
 
 
 class recordBone(baseBone):
@@ -18,13 +14,8 @@
 
 		self.using = using
 		self.format = format
-<<<<<<< HEAD
 		if not format or not multiple:
 			NotImplemented("A recordBone must be multiple and must have a format set")
-=======
-		if not format or indexed or not multiple:
-			raise NotImplementedError("A recordBone must not be indexed, must be multiple and must have a format set")
->>>>>>> f97a6576
 
 		if getSystemInitialized():
 			self._usingSkelCache = using()
